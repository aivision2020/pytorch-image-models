""" Bring-Your-Own-Blocks Network

A flexible network w/ dataclass based config for stacking those NN blocks.

This model is currently used to implement the following networks:

GPU Efficient (ResNets) - gernet_l/m/s (original versions called genet, but this was already used (by SENet author)).
Paper: `Neural Architecture Design for GPU-Efficient Networks` - https://arxiv.org/abs/2006.14090
Code and weights: https://github.com/idstcv/GPU-Efficient-Networks, licensed Apache 2.0

RepVGG - repvgg_*
Paper: `Making VGG-style ConvNets Great Again` - https://arxiv.org/abs/2101.03697
Code and weights: https://github.com/DingXiaoH/RepVGG, licensed MIT

In all cases the models have been modified to fit within the design of ByobNet. I've remapped
the original weights and verified accuracies.

For GPU Efficient nets, I used the original names for the blocks since they were for the most part
the same as original residual blocks in ResNe(X)t, DarkNet, and other existing models. Note also some
changes introduced in RegNet were also present in the stem and bottleneck blocks for this model.

A significant number of different network archs can be implemented here, including variants of the
above nets that include attention.

Hacked together by / copyright Ross Wightman, 2021.
"""
import math
from dataclasses import dataclass, field, replace
from typing import Tuple, List, Dict, Optional, Union, Any, Callable, Sequence
from functools import partial

import torch
import torch.nn as nn

from timm.data import IMAGENET_DEFAULT_MEAN, IMAGENET_DEFAULT_STD
from .helpers import build_model_with_cfg, named_apply, checkpoint_seq
from .layers import ClassifierHead, ConvNormAct, BatchNormAct2d, DropPath, AvgPool2dSame, \
    create_conv2d, get_act_layer, get_norm_act_layer, get_attn, make_divisible, to_2tuple, EvoNorm2dS0, EvoNorm2dS0a,\
    EvoNorm2dS1, EvoNorm2dS1a, EvoNorm2dS2, EvoNorm2dS2a, FilterResponseNormAct2d, FilterResponseNormTlu2d
from .registry import register_model

__all__ = ['ByobNet', 'ByoModelCfg', 'ByoBlockCfg', 'create_byob_stem', 'create_block']


def _cfg(url='', **kwargs):
    return {
        'url': url, 'num_classes': 1000, 'input_size': (3, 224, 224), 'pool_size': (7, 7),
        'crop_pct': 0.875, 'interpolation': 'bilinear',
        'mean': IMAGENET_DEFAULT_MEAN, 'std': IMAGENET_DEFAULT_STD,
        'first_conv': 'stem.conv', 'classifier': 'head.fc',
        **kwargs
    }


def _cfgr(url='', **kwargs):
    return {
        'url': url, 'num_classes': 1000, 'input_size': (3, 256, 256), 'pool_size': (8, 8),
        'crop_pct': 0.9, 'interpolation': 'bicubic',
        'mean': IMAGENET_DEFAULT_MEAN, 'std': IMAGENET_DEFAULT_STD,
        'first_conv': 'stem.conv1.conv', 'classifier': 'head.fc',
        **kwargs
    }


default_cfgs = {
    # GPU-Efficient (ResNet) weights
    'gernet_s': _cfg(
        url='https://github.com/rwightman/pytorch-image-models/releases/download/v0.1-ger-weights/gernet_s-756b4751.pth'),
    'gernet_m': _cfg(
        url='https://github.com/rwightman/pytorch-image-models/releases/download/v0.1-ger-weights/gernet_m-0873c53a.pth'),
    'gernet_l': _cfg(
        url='https://github.com/rwightman/pytorch-image-models/releases/download/v0.1-ger-weights/gernet_l-f31e2e8d.pth',
        input_size=(3, 256, 256), pool_size=(8, 8)),

    # RepVGG weights
    'repvgg_a2': _cfg(
        url='https://github.com/rwightman/pytorch-image-models/releases/download/v0.1-repvgg-weights/repvgg_a2-c1ee6d2b.pth',
        first_conv=('stem.conv_kxk.conv', 'stem.conv_1x1.conv')),
    'repvgg_b0': _cfg(
        url='https://github.com/rwightman/pytorch-image-models/releases/download/v0.1-repvgg-weights/repvgg_b0-80ac3f1b.pth',
        first_conv=('stem.conv_kxk.conv', 'stem.conv_1x1.conv')),
    'repvgg_b1': _cfg(
        url='https://github.com/rwightman/pytorch-image-models/releases/download/v0.1-repvgg-weights/repvgg_b1-77ca2989.pth',
        first_conv=('stem.conv_kxk.conv', 'stem.conv_1x1.conv')),
    'repvgg_b1g4': _cfg(
        url='https://github.com/rwightman/pytorch-image-models/releases/download/v0.1-repvgg-weights/repvgg_b1g4-abde5d92.pth',
        first_conv=('stem.conv_kxk.conv', 'stem.conv_1x1.conv')),
    'repvgg_b2': _cfg(
        url='https://github.com/rwightman/pytorch-image-models/releases/download/v0.1-repvgg-weights/repvgg_b2-25b7494e.pth',
        first_conv=('stem.conv_kxk.conv', 'stem.conv_1x1.conv')),
    'repvgg_b2g4': _cfg(
        url='https://github.com/rwightman/pytorch-image-models/releases/download/v0.1-repvgg-weights/repvgg_b2g4-165a85f2.pth',
        first_conv=('stem.conv_kxk.conv', 'stem.conv_1x1.conv')),
    'repvgg_b3': _cfg(
        url='https://github.com/rwightman/pytorch-image-models/releases/download/v0.1-repvgg-weights/repvgg_b3-199bc50d.pth',
        first_conv=('stem.conv_kxk.conv', 'stem.conv_1x1.conv')),
    'repvgg_b3g4': _cfg(
        url='https://github.com/rwightman/pytorch-image-models/releases/download/v0.1-repvgg-weights/repvgg_b3g4-73c370bf.pth',
        first_conv=('stem.conv_kxk.conv', 'stem.conv_1x1.conv')),

    # experimental configs
    'resnet51q': _cfg(
        url='https://github.com/rwightman/pytorch-image-models/releases/download/v0.1-weights/resnet51q_ra2-d47dcc76.pth',
        first_conv='stem.conv1', input_size=(3, 256, 256), pool_size=(8, 8),
        test_input_size=(3, 288, 288), crop_pct=1.0),
    'resnet61q': _cfgr(
        url='https://github.com/rwightman/pytorch-image-models/releases/download/v0.1-weights/resnet61q_ra2-6afc536c.pth',
        test_input_size=(3, 288, 288), crop_pct=1.0),

    'resnext26ts': _cfgr(
        url='https://github.com/rwightman/pytorch-image-models/releases/download/v0.1-attn-weights/resnext26ts_256_ra2-8bbd9106.pth'),
    'gcresnext26ts': _cfgr(
        url='https://github.com/rwightman/pytorch-image-models/releases/download/v0.1-attn-weights/gcresnext26ts_256-e414378b.pth'),
    'seresnext26ts': _cfgr(
        url='https://github.com/rwightman/pytorch-image-models/releases/download/v0.1-attn-weights/seresnext26ts_256-6f0d74a3.pth'),
    'eca_resnext26ts': _cfgr(
        url='https://github.com/rwightman/pytorch-image-models/releases/download/v0.1-attn-weights/eca_resnext26ts_256-5a1d030f.pth'),
    'bat_resnext26ts': _cfgr(
        url='https://github.com/rwightman/pytorch-image-models/releases/download/v0.1-attn-weights/bat_resnext26ts_256-fa6fd595.pth',
        min_input_size=(3, 256, 256)),

    'resnet32ts': _cfgr(
        url='https://github.com/rwightman/pytorch-image-models/releases/download/v0.1-attn-weights/resnet32ts_256-aacf5250.pth'),
    'resnet33ts': _cfgr(
        url='https://github.com/rwightman/pytorch-image-models/releases/download/v0.1-attn-weights/resnet33ts_256-e91b09a4.pth'),
    'gcresnet33ts': _cfgr(
        url='https://github.com/rwightman/pytorch-image-models/releases/download/v0.1-attn-weights/gcresnet33ts_256-0e0cd345.pth'),
    'seresnet33ts': _cfgr(
        url='https://github.com/rwightman/pytorch-image-models/releases/download/v0.1-attn-weights/seresnet33ts_256-f8ad44d9.pth'),
    'eca_resnet33ts': _cfgr(
        url='https://github.com/rwightman/pytorch-image-models/releases/download/v0.1-attn-weights/eca_resnet33ts_256-8f98face.pth'),

    'gcresnet50t': _cfgr(
        url='https://github.com/rwightman/pytorch-image-models/releases/download/v0.1-attn-weights/gcresnet50t_256-96374d1c.pth'),

    'gcresnext50ts': _cfgr(
        url='https://github.com/rwightman/pytorch-image-models/releases/download/v0.1-attn-weights/gcresnext50ts_256-3e0f515e.pth'),

    # experimental models, likely to change ot be removed
    'regnetz_b16': _cfgr(
        url='https://github.com/rwightman/pytorch-image-models/releases/download/v0.1-attn-weights/regnetz_b_raa-677d9606.pth',
        mean=(0.5, 0.5, 0.5), std=(0.5, 0.5, 0.5),
        input_size=(3, 224, 224), pool_size=(7, 7), test_input_size=(3, 288, 288), first_conv='stem.conv', crop_pct=0.94),
    'regnetz_c16': _cfgr(
        url='https://github.com/rwightman/pytorch-image-models/releases/download/v0.1-attn-weights/regnetz_c_rab2_256-a54bf36a.pth',
        mean=(0.5, 0.5, 0.5), std=(0.5, 0.5, 0.5), test_input_size=(3, 320, 320), first_conv='stem.conv', crop_pct=0.94),
    'regnetz_d32': _cfgr(
        url='https://github.com/rwightman/pytorch-image-models/releases/download/v0.1-attn-weights/regnetz_d_rab_256-b8073a89.pth',
        mean=(0.5, 0.5, 0.5), std=(0.5, 0.5, 0.5), test_input_size=(3, 320, 320), crop_pct=0.95),
    'regnetz_d8': _cfgr(
        url='https://github.com/rwightman/pytorch-image-models/releases/download/v0.1-attn-weights/regnetz_d8_bh-afc03c55.pth',
        mean=(0.5, 0.5, 0.5), std=(0.5, 0.5, 0.5), test_input_size=(3, 320, 320), crop_pct=1.0),
    'regnetz_e8': _cfgr(
        url='https://github.com/rwightman/pytorch-image-models/releases/download/v0.1-attn-weights/regnetz_e8_bh-aace8e6e.pth',
        mean=(0.5, 0.5, 0.5), std=(0.5, 0.5, 0.5), test_input_size=(3, 320, 320), crop_pct=1.0),

    'regnetz_b16_evos': _cfgr(
        url='',
        mean=(0.5, 0.5, 0.5), std=(0.5, 0.5, 0.5),
<<<<<<< HEAD
        input_size=(3, 224, 224), pool_size=(7, 7), test_input_size=(3, 288, 288), first_conv='stem.conv', crop_pct=0.94),
    'regnetz_c16_evos': _cfgr(
        url='',
        mean=(0.5, 0.5, 0.5), std=(0.5, 0.5, 0.5), test_input_size=(3, 320, 320), first_conv='stem.conv', crop_pct=0.95),
    'regnetz_d8_evob': _cfgr(
=======
        input_size=(3, 224, 224), pool_size=(7, 7), test_input_size=(3, 288, 288), first_conv='stem.conv',
        crop_pct=0.94),
    'regnetz_c16_evos': _cfgr(
>>>>>>> 372ad5fa
        url='',
        mean=(0.5, 0.5, 0.5), std=(0.5, 0.5, 0.5), test_input_size=(3, 320, 320), first_conv='stem.conv', crop_pct=0.94),
    'regnetz_d8_evos': _cfgr(
        url='',
        mean=(0.5, 0.5, 0.5), std=(0.5, 0.5, 0.5), test_input_size=(3, 320, 320), crop_pct=0.95),
    'regnetz_e8_evos': _cfgr(
        url='',
        mean=(0.5, 0.5, 0.5), std=(0.5, 0.5, 0.5), test_input_size=(3, 320, 320), crop_pct=0.95),
}


@dataclass
class ByoBlockCfg:
    type: Union[str, nn.Module]
    d: int  # block depth (number of block repeats in stage)
    c: int  # number of output channels for each block in stage
    s: int = 2  # stride of stage (first block)
    gs: Optional[Union[int, Callable]] = None  # group-size of blocks in stage, conv is depthwise if gs == 1
    br: float = 1.  # bottleneck-ratio of blocks in stage

    # NOTE: these config items override the model cfgs that are applied to all blocks by default
    attn_layer: Optional[str] = None
    attn_kwargs: Optional[Dict[str, Any]] = None
    self_attn_layer: Optional[str] = None
    self_attn_kwargs: Optional[Dict[str, Any]] = None
    block_kwargs: Optional[Dict[str, Any]] = None


@dataclass
class ByoModelCfg:
    blocks: Tuple[Union[ByoBlockCfg, Tuple[ByoBlockCfg, ...]], ...]
    downsample: str = 'conv1x1'
    stem_type: str = '3x3'
    stem_pool: Optional[str] = 'maxpool'
    stem_chs: int = 32
    width_factor: float = 1.0
    num_features: int = 0  # num out_channels for final conv, no final 1x1 conv if 0
    zero_init_last: bool = True  # zero init last weight (usually bn) in residual path
    fixed_input_size: bool = False  # model constrained to a fixed-input size / img_size must be provided on creation

    act_layer: str = 'relu'
    norm_layer: str = 'batchnorm'

    # NOTE: these config items will be overridden by the block cfg (per-block) if they are set there
    attn_layer: Optional[str] = None
    attn_kwargs: dict = field(default_factory=lambda: dict())
    self_attn_layer: Optional[str] = None
    self_attn_kwargs: dict = field(default_factory=lambda: dict())
    block_kwargs: Dict[str, Any] = field(default_factory=lambda: dict())


def _rep_vgg_bcfg(d=(4, 6, 16, 1), wf=(1., 1., 1., 1.), groups=0):
    c = (64, 128, 256, 512)
    group_size = 0
    if groups > 0:
        group_size = lambda chs, idx: chs // groups if (idx + 1) % 2 == 0 else 0
    bcfg = tuple([ByoBlockCfg(type='rep', d=d, c=c * wf, gs=group_size) for d, c, wf in zip(d, c, wf)])
    return bcfg


def interleave_blocks(
        types: Tuple[str, str], d, every: Union[int, List[int]] = 1, first: bool = False, **kwargs
) -> Tuple[ByoBlockCfg]:
    """ interleave 2 block types in stack
    """
    assert len(types) == 2
    if isinstance(every, int):
        every = list(range(0 if first else every, d, every + 1))
        if not every:
            every = [d - 1]
    set(every)
    blocks = []
    for i in range(d):
        block_type = types[1] if i in every else types[0]
        blocks += [ByoBlockCfg(type=block_type, d=1, **kwargs)]
    return tuple(blocks)


model_cfgs = dict(
    gernet_l=ByoModelCfg(
        blocks=(
            ByoBlockCfg(type='basic', d=1, c=128, s=2, gs=0, br=1.),
            ByoBlockCfg(type='basic', d=2, c=192, s=2, gs=0, br=1.),
            ByoBlockCfg(type='bottle', d=6, c=640, s=2, gs=0, br=1 / 4),
            ByoBlockCfg(type='bottle', d=5, c=640, s=2, gs=1, br=3.),
            ByoBlockCfg(type='bottle', d=4, c=640, s=1, gs=1, br=3.),
        ),
        stem_chs=32,
        stem_pool=None,
        num_features=2560,
    ),
    gernet_m=ByoModelCfg(
        blocks=(
            ByoBlockCfg(type='basic', d=1, c=128, s=2, gs=0, br=1.),
            ByoBlockCfg(type='basic', d=2, c=192, s=2, gs=0, br=1.),
            ByoBlockCfg(type='bottle', d=6, c=640, s=2, gs=0, br=1 / 4),
            ByoBlockCfg(type='bottle', d=4, c=640, s=2, gs=1, br=3.),
            ByoBlockCfg(type='bottle', d=1, c=640, s=1, gs=1, br=3.),
        ),
        stem_chs=32,
        stem_pool=None,
        num_features=2560,
    ),
    gernet_s=ByoModelCfg(
        blocks=(
            ByoBlockCfg(type='basic', d=1, c=48, s=2, gs=0, br=1.),
            ByoBlockCfg(type='basic', d=3, c=48, s=2, gs=0, br=1.),
            ByoBlockCfg(type='bottle', d=7, c=384, s=2, gs=0, br=1 / 4),
            ByoBlockCfg(type='bottle', d=2, c=560, s=2, gs=1, br=3.),
            ByoBlockCfg(type='bottle', d=1, c=256, s=1, gs=1, br=3.),
        ),
        stem_chs=13,
        stem_pool=None,
        num_features=1920,
    ),

    repvgg_a2=ByoModelCfg(
        blocks=_rep_vgg_bcfg(d=(2, 4, 14, 1), wf=(1.5, 1.5, 1.5, 2.75)),
        stem_type='rep',
        stem_chs=64,
    ),
    repvgg_b0=ByoModelCfg(
        blocks=_rep_vgg_bcfg(wf=(1., 1., 1., 2.5)),
        stem_type='rep',
        stem_chs=64,
    ),
    repvgg_b1=ByoModelCfg(
        blocks=_rep_vgg_bcfg(wf=(2., 2., 2., 4.)),
        stem_type='rep',
        stem_chs=64,
    ),
    repvgg_b1g4=ByoModelCfg(
        blocks=_rep_vgg_bcfg(wf=(2., 2., 2., 4.), groups=4),
        stem_type='rep',
        stem_chs=64,
    ),
    repvgg_b2=ByoModelCfg(
        blocks=_rep_vgg_bcfg(wf=(2.5, 2.5, 2.5, 5.)),
        stem_type='rep',
        stem_chs=64,
    ),
    repvgg_b2g4=ByoModelCfg(
        blocks=_rep_vgg_bcfg(wf=(2.5, 2.5, 2.5, 5.), groups=4),
        stem_type='rep',
        stem_chs=64,
    ),
    repvgg_b3=ByoModelCfg(
        blocks=_rep_vgg_bcfg(wf=(3., 3., 3., 5.)),
        stem_type='rep',
        stem_chs=64,
    ),
    repvgg_b3g4=ByoModelCfg(
        blocks=_rep_vgg_bcfg(wf=(3., 3., 3., 5.), groups=4),
        stem_type='rep',
        stem_chs=64,
    ),

    # 4 x conv stem w/ 2 act, no maxpool, 2,4,6,4 repeats, group size 32 in first 3 blocks
    # DW convs in last block, 2048 pre-FC, silu act  
    resnet51q=ByoModelCfg(
        blocks=(
            ByoBlockCfg(type='bottle', d=2, c=256, s=1, gs=32, br=0.25),
            ByoBlockCfg(type='bottle', d=4, c=512, s=2, gs=32, br=0.25),
            ByoBlockCfg(type='bottle', d=6, c=1536, s=2, gs=32, br=0.25),
            ByoBlockCfg(type='bottle', d=4, c=1536, s=2, gs=1, br=1.0),
        ),
        stem_chs=128,
        stem_type='quad2',
        stem_pool=None,
        num_features=2048,
        act_layer='silu',
    ),

    # 4 x conv stem w/ 4 act, no maxpool, 1,4,6,4 repeats, edge block first, group size 32 in next 2 blocks
    # DW convs in last block, 4 conv for each bottle block, 2048 pre-FC, silu act  
    resnet61q=ByoModelCfg(
        blocks=(
            ByoBlockCfg(type='edge', d=1, c=256, s=1, gs=0, br=1.0, block_kwargs=dict()),
            ByoBlockCfg(type='bottle', d=4, c=512, s=2, gs=32, br=0.25),
            ByoBlockCfg(type='bottle', d=6, c=1536, s=2, gs=32, br=0.25),
            ByoBlockCfg(type='bottle', d=4, c=1536, s=2, gs=1, br=1.0),
        ),
        stem_chs=128,
        stem_type='quad',
        stem_pool=None,
        num_features=2048,
        act_layer='silu',
        block_kwargs=dict(extra_conv=True),
    ),

    # A series of ResNeXt-26 models w/ one of none, GC, SE, ECA, BAT attn, group size 32, SiLU act,
    # and a tiered stem w/ maxpool
    resnext26ts=ByoModelCfg(
        blocks=(
            ByoBlockCfg(type='bottle', d=2, c=256, s=1, gs=32, br=0.25),
            ByoBlockCfg(type='bottle', d=2, c=512, s=2, gs=32, br=0.25),
            ByoBlockCfg(type='bottle', d=2, c=1024, s=2, gs=32, br=0.25),
            ByoBlockCfg(type='bottle', d=2, c=2048, s=2, gs=32, br=0.25),
        ),
        stem_chs=64,
        stem_type='tiered',
        stem_pool='maxpool',
        act_layer='silu',
    ),
    gcresnext26ts=ByoModelCfg(
        blocks=(
            ByoBlockCfg(type='bottle', d=2, c=256, s=1, gs=32, br=0.25),
            ByoBlockCfg(type='bottle', d=2, c=512, s=2, gs=32, br=0.25),
            ByoBlockCfg(type='bottle', d=2, c=1024, s=2, gs=32, br=0.25),
            ByoBlockCfg(type='bottle', d=2, c=2048, s=2, gs=32, br=0.25),
        ),
        stem_chs=64,
        stem_type='tiered',
        stem_pool='maxpool',
        act_layer='silu',
        attn_layer='gca',
    ),
    seresnext26ts=ByoModelCfg(
        blocks=(
            ByoBlockCfg(type='bottle', d=2, c=256, s=1, gs=32, br=0.25),
            ByoBlockCfg(type='bottle', d=2, c=512, s=2, gs=32, br=0.25),
            ByoBlockCfg(type='bottle', d=2, c=1024, s=2, gs=32, br=0.25),
            ByoBlockCfg(type='bottle', d=2, c=2048, s=2, gs=32, br=0.25),
        ),
        stem_chs=64,
        stem_type='tiered',
        stem_pool='maxpool',
        act_layer='silu',
        attn_layer='se',
    ),
    eca_resnext26ts=ByoModelCfg(
        blocks=(
            ByoBlockCfg(type='bottle', d=2, c=256, s=1, gs=32, br=0.25),
            ByoBlockCfg(type='bottle', d=2, c=512, s=2, gs=32, br=0.25),
            ByoBlockCfg(type='bottle', d=2, c=1024, s=2, gs=32, br=0.25),
            ByoBlockCfg(type='bottle', d=2, c=2048, s=2, gs=32, br=0.25),
        ),
        stem_chs=64,
        stem_type='tiered',
        stem_pool='maxpool',
        act_layer='silu',
        attn_layer='eca',
    ),
    bat_resnext26ts=ByoModelCfg(
        blocks=(
            ByoBlockCfg(type='bottle', d=2, c=256, s=1, gs=32, br=0.25),
            ByoBlockCfg(type='bottle', d=2, c=512, s=2, gs=32, br=0.25),
            ByoBlockCfg(type='bottle', d=2, c=1024, s=2, gs=32, br=0.25),
            ByoBlockCfg(type='bottle', d=2, c=2048, s=2, gs=32, br=0.25),
        ),
        stem_chs=64,
        stem_type='tiered',
        stem_pool='maxpool',
        act_layer='silu',
        attn_layer='bat',
        attn_kwargs=dict(block_size=8)
    ),

    # ResNet-32 (2, 3, 3, 2) models w/ no attn, no groups, SiLU act, no pre-fc feat layer, tiered stem w/o maxpool
    resnet32ts=ByoModelCfg(
        blocks=(
            ByoBlockCfg(type='bottle', d=2, c=256, s=1, gs=0, br=0.25),
            ByoBlockCfg(type='bottle', d=3, c=512, s=2, gs=0, br=0.25),
            ByoBlockCfg(type='bottle', d=3, c=1536, s=2, gs=0, br=0.25),
            ByoBlockCfg(type='bottle', d=2, c=1536, s=2, gs=0, br=0.25),
        ),
        stem_chs=64,
        stem_type='tiered',
        stem_pool='',
        num_features=0,
        act_layer='silu',
    ),

    # ResNet-33 (2, 3, 3, 2) models w/ no attn, no groups, SiLU act, 1280 pre-FC feat, tiered stem w/o maxpool
    resnet33ts=ByoModelCfg(
        blocks=(
            ByoBlockCfg(type='bottle', d=2, c=256, s=1, gs=0, br=0.25),
            ByoBlockCfg(type='bottle', d=3, c=512, s=2, gs=0, br=0.25),
            ByoBlockCfg(type='bottle', d=3, c=1536, s=2, gs=0, br=0.25),
            ByoBlockCfg(type='bottle', d=2, c=1536, s=2, gs=0, br=0.25),
        ),
        stem_chs=64,
        stem_type='tiered',
        stem_pool='',
        num_features=1280,
        act_layer='silu',
    ),

    # A series of ResNet-33 (2, 3, 3, 2) models w/ one of GC, SE, ECA attn, no groups, SiLU act, 1280 pre-FC feat 
    # and a tiered stem w/ no maxpool
    gcresnet33ts=ByoModelCfg(
        blocks=(
            ByoBlockCfg(type='bottle', d=2, c=256, s=1, gs=0, br=0.25),
            ByoBlockCfg(type='bottle', d=3, c=512, s=2, gs=0, br=0.25),
            ByoBlockCfg(type='bottle', d=3, c=1536, s=2, gs=0, br=0.25),
            ByoBlockCfg(type='bottle', d=2, c=1536, s=2, gs=0, br=0.25),
        ),
        stem_chs=64,
        stem_type='tiered',
        stem_pool='',
        num_features=1280,
        act_layer='silu',
        attn_layer='gca',
    ),
    seresnet33ts=ByoModelCfg(
        blocks=(
            ByoBlockCfg(type='bottle', d=2, c=256, s=1, gs=0, br=0.25),
            ByoBlockCfg(type='bottle', d=3, c=512, s=2, gs=0, br=0.25),
            ByoBlockCfg(type='bottle', d=3, c=1536, s=2, gs=0, br=0.25),
            ByoBlockCfg(type='bottle', d=2, c=1536, s=2, gs=0, br=0.25),
        ),
        stem_chs=64,
        stem_type='tiered',
        stem_pool='',
        num_features=1280,
        act_layer='silu',
        attn_layer='se',
    ),
    eca_resnet33ts=ByoModelCfg(
        blocks=(
            ByoBlockCfg(type='bottle', d=2, c=256, s=1, gs=0, br=0.25),
            ByoBlockCfg(type='bottle', d=3, c=512, s=2, gs=0, br=0.25),
            ByoBlockCfg(type='bottle', d=3, c=1536, s=2, gs=0, br=0.25),
            ByoBlockCfg(type='bottle', d=2, c=1536, s=2, gs=0, br=0.25),
        ),
        stem_chs=64,
        stem_type='tiered',
        stem_pool='',
        num_features=1280,
        act_layer='silu',
        attn_layer='eca',
    ),

    gcresnet50t=ByoModelCfg(
        blocks=(
            ByoBlockCfg(type='bottle', d=3, c=256, s=1, br=0.25),
            ByoBlockCfg(type='bottle', d=4, c=512, s=2, br=0.25),
            ByoBlockCfg(type='bottle', d=6, c=1024, s=2, br=0.25),
            ByoBlockCfg(type='bottle', d=3, c=2048, s=2, br=0.25),
        ),
        stem_chs=64,
        stem_type='tiered',
        stem_pool='',
        attn_layer='gca',
    ),

    gcresnext50ts=ByoModelCfg(
        blocks=(
            ByoBlockCfg(type='bottle', d=3, c=256, s=1, gs=32, br=0.25),
            ByoBlockCfg(type='bottle', d=4, c=512, s=2, gs=32, br=0.25),
            ByoBlockCfg(type='bottle', d=6, c=1024, s=2, gs=32, br=0.25),
            ByoBlockCfg(type='bottle', d=3, c=2048, s=2, gs=32, br=0.25),
        ),
        stem_chs=64,
        stem_type='tiered',
        stem_pool='maxpool',
        # stem_pool=None,
        act_layer='silu',
        attn_layer='gca',
    ),

    # experimental models, closer to a RegNetZ than a ResNet. Similar to EfficientNets but w/ groups instead of DW
    regnetz_b16=ByoModelCfg(
        blocks=(
            ByoBlockCfg(type='bottle', d=2, c=48, s=2, gs=16, br=3),
            ByoBlockCfg(type='bottle', d=6, c=96, s=2, gs=16, br=3),
            ByoBlockCfg(type='bottle', d=12, c=192, s=2, gs=16, br=3),
            ByoBlockCfg(type='bottle', d=2, c=288, s=2, gs=16, br=3),
        ),
        stem_chs=32,
        stem_pool='',
        downsample='',
        num_features=1536,
        act_layer='silu',
        attn_layer='se',
        attn_kwargs=dict(rd_ratio=0.25),
        block_kwargs=dict(bottle_in=True, linear_out=True),
    ),
    regnetz_c16=ByoModelCfg(
        blocks=(
            ByoBlockCfg(type='bottle', d=2, c=48, s=2, gs=16, br=4),
            ByoBlockCfg(type='bottle', d=6, c=96, s=2, gs=16, br=4),
            ByoBlockCfg(type='bottle', d=12, c=192, s=2, gs=16, br=4),
            ByoBlockCfg(type='bottle', d=2, c=288, s=2, gs=16, br=4),
        ),
        stem_chs=32,
        stem_pool='',
        downsample='',
        num_features=1536,
        act_layer='silu',
        attn_layer='se',
        attn_kwargs=dict(rd_ratio=0.25),
        block_kwargs=dict(bottle_in=True, linear_out=True),
    ),
    regnetz_d32=ByoModelCfg(
        blocks=(
            ByoBlockCfg(type='bottle', d=3, c=64, s=1, gs=32, br=4),
            ByoBlockCfg(type='bottle', d=6, c=128, s=2, gs=32, br=4),
            ByoBlockCfg(type='bottle', d=12, c=256, s=2, gs=32, br=4),
            ByoBlockCfg(type='bottle', d=3, c=384, s=2, gs=32, br=4),
        ),
        stem_chs=64,
        stem_type='tiered',
        stem_pool='',
        downsample='',
        num_features=1792,
        act_layer='silu',
        attn_layer='se',
        attn_kwargs=dict(rd_ratio=0.25),
        block_kwargs=dict(bottle_in=True, linear_out=True),
    ),
    regnetz_d8=ByoModelCfg(
        blocks=(
            ByoBlockCfg(type='bottle', d=3, c=64, s=1, gs=8, br=4),
            ByoBlockCfg(type='bottle', d=6, c=128, s=2, gs=8, br=4),
            ByoBlockCfg(type='bottle', d=12, c=256, s=2, gs=8, br=4),
            ByoBlockCfg(type='bottle', d=3, c=384, s=2, gs=8, br=4),
        ),
        stem_chs=64,
        stem_type='tiered',
        stem_pool='',
        downsample='',
        num_features=1792,
        act_layer='silu',
        attn_layer='se',
        attn_kwargs=dict(rd_ratio=0.25),
        block_kwargs=dict(bottle_in=True, linear_out=True),
    ),
    regnetz_e8=ByoModelCfg(
        blocks=(
            ByoBlockCfg(type='bottle', d=3, c=96, s=1, gs=8, br=4),
            ByoBlockCfg(type='bottle', d=8, c=192, s=2, gs=8, br=4),
            ByoBlockCfg(type='bottle', d=16, c=384, s=2, gs=8, br=4),
            ByoBlockCfg(type='bottle', d=3, c=512, s=2, gs=8, br=4),
        ),
        stem_chs=64,
        stem_type='tiered',
        stem_pool='',
        downsample='',
        num_features=2048,
        act_layer='silu',
        attn_layer='se',
        attn_kwargs=dict(rd_ratio=0.25),
        block_kwargs=dict(bottle_in=True, linear_out=True),
    ),

    # experimental EvoNorm configs
    regnetz_b16_evos=ByoModelCfg(
        blocks=(
            ByoBlockCfg(type='bottle', d=2, c=48, s=2, gs=16, br=3),
            ByoBlockCfg(type='bottle', d=6, c=96, s=2, gs=16, br=3),
            ByoBlockCfg(type='bottle', d=12, c=192, s=2, gs=16, br=3),
            ByoBlockCfg(type='bottle', d=2, c=288, s=2, gs=16, br=3),
        ),
        stem_chs=32,
        stem_pool='',
        downsample='',
        num_features=1536,
        act_layer='silu',
        norm_layer=partial(EvoNorm2dS0a, group_size=16),
        attn_layer='se',
        attn_kwargs=dict(rd_ratio=0.25),
        block_kwargs=dict(bottle_in=True, linear_out=True),
    ),
    regnetz_c16_evos=ByoModelCfg(
<<<<<<< HEAD
        blocks=(
            ByoBlockCfg(type='bottle', d=2, c=48, s=2, gs=16, br=4),
            ByoBlockCfg(type='bottle', d=6, c=96, s=2, gs=16, br=4),
            ByoBlockCfg(type='bottle', d=12, c=192, s=2, gs=16, br=4),
            ByoBlockCfg(type='bottle', d=2, c=288, s=2, gs=16, br=4),
        ),
        stem_chs=32,
        stem_pool='',
        downsample='',
        num_features=1536,
        act_layer='silu',
        norm_layer=partial(EvoNorm2dS0a, group_size=16),
        attn_layer='se',
        attn_kwargs=dict(rd_ratio=0.25),
        block_kwargs=dict(bottle_in=True, linear_out=True),
    ),
    regnetz_d8_evob=ByoModelCfg(
=======
>>>>>>> 372ad5fa
        blocks=(
            ByoBlockCfg(type='bottle', d=2, c=48, s=2, gs=16, br=4),
            ByoBlockCfg(type='bottle', d=6, c=96, s=2, gs=16, br=4),
            ByoBlockCfg(type='bottle', d=12, c=192, s=2, gs=16, br=4),
            ByoBlockCfg(type='bottle', d=2, c=288, s=2, gs=16, br=4),
        ),
        stem_chs=32,
        stem_pool='',
        downsample='',
        num_features=1536,
        act_layer='silu',
        norm_layer=partial(EvoNorm2dS0a, group_size=16),
        attn_layer='se',
        attn_kwargs=dict(rd_ratio=0.25),
        block_kwargs=dict(bottle_in=True, linear_out=True),
    ),
    regnetz_d8_evos=ByoModelCfg(
        blocks=(
            ByoBlockCfg(type='bottle', d=3, c=64, s=1, gs=8, br=4),
            ByoBlockCfg(type='bottle', d=6, c=128, s=2, gs=8, br=4),
            ByoBlockCfg(type='bottle', d=12, c=256, s=2, gs=8, br=4),
            ByoBlockCfg(type='bottle', d=3, c=384, s=2, gs=8, br=4),
        ),
        stem_chs=64,
        stem_type='deep',
        stem_pool='',
        downsample='',
        num_features=1792,
        act_layer='silu',
        norm_layer=partial(EvoNorm2dS0a, group_size=16),
        attn_layer='se',
        attn_kwargs=dict(rd_ratio=0.25),
        block_kwargs=dict(bottle_in=True, linear_out=True),
    ),
    regnetz_e8_evos=ByoModelCfg(
        blocks=(
            ByoBlockCfg(type='bottle', d=3, c=96, s=1, gs=8, br=4),
            ByoBlockCfg(type='bottle', d=8, c=192, s=2, gs=8, br=4),
            ByoBlockCfg(type='bottle', d=16, c=384, s=2, gs=8, br=4),
            ByoBlockCfg(type='bottle', d=3, c=512, s=2, gs=8, br=4),
        ),
        stem_chs=64,
        stem_type='deep',
        stem_pool='',
        downsample='',
        num_features=2048,
        act_layer='silu',
        attn_layer='se',
        attn_kwargs=dict(rd_ratio=0.25),
        norm_layer=partial(EvoNorm2dS0a, group_size=16),
        block_kwargs=dict(bottle_in=True, linear_out=True),
    ),
)

@register_model
def gernet_l(pretrained=False, **kwargs):
    """ GEResNet-Large (GENet-Large from official impl)
    `Neural Architecture Design for GPU-Efficient Networks` - https://arxiv.org/abs/2006.14090
    """
    return _create_byobnet('gernet_l', pretrained=pretrained, **kwargs)


@register_model
def gernet_m(pretrained=False, **kwargs):
    """ GEResNet-Medium (GENet-Normal from official impl)
    `Neural Architecture Design for GPU-Efficient Networks` - https://arxiv.org/abs/2006.14090
    """
    return _create_byobnet('gernet_m', pretrained=pretrained, **kwargs)


@register_model
def gernet_s(pretrained=False, **kwargs):
    """ EResNet-Small (GENet-Small from official impl)
    `Neural Architecture Design for GPU-Efficient Networks` - https://arxiv.org/abs/2006.14090
    """
    return _create_byobnet('gernet_s', pretrained=pretrained, **kwargs)


@register_model
def repvgg_a2(pretrained=False, **kwargs):
    """ RepVGG-A2
    `Making VGG-style ConvNets Great Again` - https://arxiv.org/abs/2101.03697
    """
    return _create_byobnet('repvgg_a2', pretrained=pretrained, **kwargs)


@register_model
def repvgg_b0(pretrained=False, **kwargs):
    """ RepVGG-B0
    `Making VGG-style ConvNets Great Again` - https://arxiv.org/abs/2101.03697
    """
    return _create_byobnet('repvgg_b0', pretrained=pretrained, **kwargs)


@register_model
def repvgg_b1(pretrained=False, **kwargs):
    """ RepVGG-B1
    `Making VGG-style ConvNets Great Again` - https://arxiv.org/abs/2101.03697
    """
    return _create_byobnet('repvgg_b1', pretrained=pretrained, **kwargs)


@register_model
def repvgg_b1g4(pretrained=False, **kwargs):
    """ RepVGG-B1g4
    `Making VGG-style ConvNets Great Again` - https://arxiv.org/abs/2101.03697
    """
    return _create_byobnet('repvgg_b1g4', pretrained=pretrained, **kwargs)


@register_model
def repvgg_b2(pretrained=False, **kwargs):
    """ RepVGG-B2
    `Making VGG-style ConvNets Great Again` - https://arxiv.org/abs/2101.03697
    """
    return _create_byobnet('repvgg_b2', pretrained=pretrained, **kwargs)


@register_model
def repvgg_b2g4(pretrained=False, **kwargs):
    """ RepVGG-B2g4
    `Making VGG-style ConvNets Great Again` - https://arxiv.org/abs/2101.03697
    """
    return _create_byobnet('repvgg_b2g4', pretrained=pretrained, **kwargs)


@register_model
def repvgg_b3(pretrained=False, **kwargs):
    """ RepVGG-B3
    `Making VGG-style ConvNets Great Again` - https://arxiv.org/abs/2101.03697
    """
    return _create_byobnet('repvgg_b3', pretrained=pretrained, **kwargs)


@register_model
def repvgg_b3g4(pretrained=False, **kwargs):
    """ RepVGG-B3g4
    `Making VGG-style ConvNets Great Again` - https://arxiv.org/abs/2101.03697
    """
    return _create_byobnet('repvgg_b3g4', pretrained=pretrained, **kwargs)


@register_model
def resnet51q(pretrained=False, **kwargs):
    """
    """
    return _create_byobnet('resnet51q', pretrained=pretrained, **kwargs)


@register_model
def resnet61q(pretrained=False, **kwargs):
    """
    """
    return _create_byobnet('resnet61q', pretrained=pretrained, **kwargs)


@register_model
def resnext26ts(pretrained=False, **kwargs):
    """
    """
    return _create_byobnet('resnext26ts', pretrained=pretrained, **kwargs)


@register_model
def gcresnext26ts(pretrained=False, **kwargs):
    """
    """
    return _create_byobnet('gcresnext26ts', pretrained=pretrained, **kwargs)


@register_model
def seresnext26ts(pretrained=False, **kwargs):
    """
    """
    return _create_byobnet('seresnext26ts', pretrained=pretrained, **kwargs)


@register_model
def eca_resnext26ts(pretrained=False, **kwargs):
    """
    """
    return _create_byobnet('eca_resnext26ts', pretrained=pretrained, **kwargs)


@register_model
def bat_resnext26ts(pretrained=False, **kwargs):
    """
    """
    return _create_byobnet('bat_resnext26ts', pretrained=pretrained, **kwargs)


@register_model
def resnet32ts(pretrained=False, **kwargs):
    """
    """
    return _create_byobnet('resnet32ts', pretrained=pretrained, **kwargs)


@register_model
def resnet33ts(pretrained=False, **kwargs):
    """
    """
    return _create_byobnet('resnet33ts', pretrained=pretrained, **kwargs)


@register_model
def gcresnet33ts(pretrained=False, **kwargs):
    """
    """
    return _create_byobnet('gcresnet33ts', pretrained=pretrained, **kwargs)


@register_model
def seresnet33ts(pretrained=False, **kwargs):
    """
    """
    return _create_byobnet('seresnet33ts', pretrained=pretrained, **kwargs)


@register_model
def eca_resnet33ts(pretrained=False, **kwargs):
    """
    """
    return _create_byobnet('eca_resnet33ts', pretrained=pretrained, **kwargs)


@register_model
def gcresnet50t(pretrained=False, **kwargs):
    """
    """
    return _create_byobnet('gcresnet50t', pretrained=pretrained, **kwargs)


@register_model
def gcresnext50ts(pretrained=False, **kwargs):
    """
    """
    return _create_byobnet('gcresnext50ts', pretrained=pretrained, **kwargs)


@register_model
def regnetz_b16(pretrained=False, **kwargs):
    """
    """
    return _create_byobnet('regnetz_b16', pretrained=pretrained, **kwargs)


@register_model
def regnetz_c16(pretrained=False, **kwargs):
    """
    """
    return _create_byobnet('regnetz_c16', pretrained=pretrained, **kwargs)


@register_model
def regnetz_d32(pretrained=False, **kwargs):
    """
    """
    return _create_byobnet('regnetz_d32', pretrained=pretrained, **kwargs)


@register_model
def regnetz_d8(pretrained=False, **kwargs):
    """
    """
    return _create_byobnet('regnetz_d8', pretrained=pretrained, **kwargs)


@register_model
def regnetz_e8(pretrained=False, **kwargs):
    """
    """
    return _create_byobnet('regnetz_e8', pretrained=pretrained, **kwargs)


@register_model
def regnetz_b16_evos(pretrained=False, **kwargs):
    """
    """
    return _create_byobnet('regnetz_b16_evos', pretrained=pretrained, **kwargs)


@register_model
def regnetz_c16_evos(pretrained=False, **kwargs):
<<<<<<< HEAD
    """
    """
    return _create_byobnet('regnetz_c16_evos', pretrained=pretrained, **kwargs)


@register_model
def regnetz_d8_evob(pretrained=False, **kwargs):
=======
>>>>>>> 372ad5fa
    """
    """
    return _create_byobnet('regnetz_c16_evos', pretrained=pretrained, **kwargs)


@register_model
def regnetz_d8_evos(pretrained=False, **kwargs):
    """
    """
    return _create_byobnet('regnetz_d8_evos', pretrained=pretrained, **kwargs)


@register_model
def regnetz_e8_evos(pretrained=False, **kwargs):
    """
    """
    return _create_byobnet('regnetz_e8_evos', pretrained=pretrained, **kwargs)


def expand_blocks_cfg(stage_blocks_cfg: Union[ByoBlockCfg, Sequence[ByoBlockCfg]]) -> List[ByoBlockCfg]:
    if not isinstance(stage_blocks_cfg, Sequence):
        stage_blocks_cfg = (stage_blocks_cfg,)
    block_cfgs = []
    for i, cfg in enumerate(stage_blocks_cfg):
        block_cfgs += [replace(cfg, d=1) for _ in range(cfg.d)]
    return block_cfgs


def num_groups(group_size, channels):
    if not group_size:  # 0 or None
        return 1  # normal conv with 1 group
    else:
        # NOTE group_size == 1 -> depthwise conv
        assert channels % group_size == 0
        return channels // group_size


@dataclass
class LayerFn:
    conv_norm_act: Callable = ConvNormAct
    norm_act: Callable = BatchNormAct2d
    act: Callable = nn.ReLU
    attn: Optional[Callable] = None
    self_attn: Optional[Callable] = None


class DownsampleAvg(nn.Module):
    def __init__(self, in_chs, out_chs, stride=1, dilation=1, apply_act=False, layers: LayerFn = None):
        """ AvgPool Downsampling as in 'D' ResNet variants."""
        super(DownsampleAvg, self).__init__()
        layers = layers or LayerFn()
        avg_stride = stride if dilation == 1 else 1
        if stride > 1 or dilation > 1:
            avg_pool_fn = AvgPool2dSame if avg_stride == 1 and dilation > 1 else nn.AvgPool2d
            self.pool = avg_pool_fn(2, avg_stride, ceil_mode=True, count_include_pad=False)
        else:
            self.pool = nn.Identity()
        self.conv = layers.conv_norm_act(in_chs, out_chs, 1, apply_act=apply_act)

    def forward(self, x):
        return self.conv(self.pool(x))


def create_shortcut(downsample_type, layers: LayerFn, in_chs, out_chs, stride, dilation, **kwargs):
    assert downsample_type in ('avg', 'conv1x1', '')
    if in_chs != out_chs or stride != 1 or dilation[0] != dilation[1]:
        if not downsample_type:
            return None  # no shortcut
        elif downsample_type == 'avg':
            return DownsampleAvg(in_chs, out_chs, stride=stride, dilation=dilation[0], **kwargs)
        else:
            return layers.conv_norm_act(in_chs, out_chs, kernel_size=1, stride=stride, dilation=dilation[0], **kwargs)
    else:
        return nn.Identity()  # identity shortcut


class BasicBlock(nn.Module):
    """ ResNet Basic Block - kxk + kxk
    """

    def __init__(
            self, in_chs, out_chs, kernel_size=3, stride=1, dilation=(1, 1), group_size=None, bottle_ratio=1.0,
            downsample='avg', attn_last=True, linear_out=False, layers: LayerFn = None, drop_block=None,
            drop_path_rate=0.):
        super(BasicBlock, self).__init__()
        layers = layers or LayerFn()
        mid_chs = make_divisible(out_chs * bottle_ratio)
        groups = num_groups(group_size, mid_chs)

        self.shortcut = create_shortcut(
            downsample, in_chs=in_chs, out_chs=out_chs, stride=stride, dilation=dilation,
            apply_act=False, layers=layers)

        self.conv1_kxk = layers.conv_norm_act(in_chs, mid_chs, kernel_size, stride=stride, dilation=dilation[0])
        self.attn = nn.Identity() if attn_last or layers.attn is None else layers.attn(mid_chs)
        self.conv2_kxk = layers.conv_norm_act(
            mid_chs, out_chs, kernel_size, dilation=dilation[1], groups=groups, drop_layer=drop_block, apply_act=False)
        self.attn_last = nn.Identity() if not attn_last or layers.attn is None else layers.attn(out_chs)
        self.drop_path = DropPath(drop_path_rate) if drop_path_rate > 0. else nn.Identity()
        self.act = nn.Identity() if linear_out else layers.act(inplace=True)

    def init_weights(self, zero_init_last: bool = False):
        if zero_init_last and self.shortcut is not None:
            nn.init.zeros_(self.conv2_kxk.bn.weight)
        for attn in (self.attn, self.attn_last):
            if hasattr(attn, 'reset_parameters'):
                attn.reset_parameters()

    def forward(self, x):
        shortcut = x
        x = self.conv1_kxk(x)
        x = self.conv2_kxk(x)
        x = self.attn(x)
        x = self.drop_path(x)
        if self.shortcut is not None:
            x = x + self.shortcut(shortcut)
        return self.act(x)


class BottleneckBlock(nn.Module):
    """ ResNet-like Bottleneck Block - 1x1 - kxk - 1x1
    """

    def __init__(self, in_chs, out_chs, kernel_size=3, stride=1, dilation=(1, 1), bottle_ratio=1., group_size=None,
                 downsample='avg', attn_last=False, linear_out=False, extra_conv=False, bottle_in=False,
                 layers: LayerFn = None, drop_block=None, drop_path_rate=0.):
        super(BottleneckBlock, self).__init__()
        layers = layers or LayerFn()
        mid_chs = make_divisible((in_chs if bottle_in else out_chs) * bottle_ratio)
        groups = num_groups(group_size, mid_chs)

        self.shortcut = create_shortcut(
            downsample, in_chs=in_chs, out_chs=out_chs, stride=stride, dilation=dilation,
            apply_act=False, layers=layers)

        self.conv1_1x1 = layers.conv_norm_act(in_chs, mid_chs, 1)
        self.conv2_kxk = layers.conv_norm_act(
            mid_chs, mid_chs, kernel_size, stride=stride, dilation=dilation[0], groups=groups, drop_layer=drop_block)
        if extra_conv:
            self.conv2b_kxk = layers.conv_norm_act(mid_chs, mid_chs, kernel_size, dilation=dilation[1], groups=groups)
        else:
            self.conv2b_kxk = nn.Identity()
        self.attn = nn.Identity() if attn_last or layers.attn is None else layers.attn(mid_chs)
        self.conv3_1x1 = layers.conv_norm_act(mid_chs, out_chs, 1, apply_act=False)
        self.attn_last = nn.Identity() if not attn_last or layers.attn is None else layers.attn(out_chs)
        self.drop_path = DropPath(drop_path_rate) if drop_path_rate > 0. else nn.Identity()
        self.act = nn.Identity() if linear_out else layers.act(inplace=True)

    def init_weights(self, zero_init_last: bool = False):
        if zero_init_last and self.shortcut is not None:
            nn.init.zeros_(self.conv3_1x1.bn.weight)
        for attn in (self.attn, self.attn_last):
            if hasattr(attn, 'reset_parameters'):
                attn.reset_parameters()

    def forward(self, x):
        shortcut = x
        x = self.conv1_1x1(x)
        x = self.conv2_kxk(x)
        x = self.conv2b_kxk(x)
        x = self.attn(x)
        x = self.conv3_1x1(x)
        x = self.attn_last(x)
        x = self.drop_path(x)
        if self.shortcut is not None:
            x = x + self.shortcut(shortcut)
        return self.act(x)


class DarkBlock(nn.Module):
    """ DarkNet-like (1x1 + 3x3 w/ stride) block

    The GE-Net impl included a 1x1 + 3x3 block in their search space. It was not used in the feature models.
    This block is pretty much a DarkNet block (also DenseNet) hence the name. Neither DarkNet or DenseNet
    uses strides within the block (external 3x3 or maxpool downsampling is done in front of the block repeats).

    If one does want to use a lot of these blocks w/ stride, I'd recommend using the EdgeBlock (3x3 /w stride + 1x1)
    for more optimal compute.
    """

    def __init__(self, in_chs, out_chs, kernel_size=3, stride=1, dilation=(1, 1), bottle_ratio=1.0, group_size=None,
                 downsample='avg', attn_last=True, linear_out=False, layers: LayerFn = None, drop_block=None,
                 drop_path_rate=0.):
        super(DarkBlock, self).__init__()
        layers = layers or LayerFn()
        mid_chs = make_divisible(out_chs * bottle_ratio)
        groups = num_groups(group_size, mid_chs)

        self.shortcut = create_shortcut(
            downsample, in_chs=in_chs, out_chs=out_chs, stride=stride, dilation=dilation,
            apply_act=False, layers=layers)

        self.conv1_1x1 = layers.conv_norm_act(in_chs, mid_chs, 1)
        self.attn = nn.Identity() if attn_last or layers.attn is None else layers.attn(mid_chs)
        self.conv2_kxk = layers.conv_norm_act(
            mid_chs, out_chs, kernel_size, stride=stride, dilation=dilation[0],
            groups=groups, drop_layer=drop_block, apply_act=False)
        self.attn_last = nn.Identity() if not attn_last or layers.attn is None else layers.attn(out_chs)
        self.drop_path = DropPath(drop_path_rate) if drop_path_rate > 0. else nn.Identity()
        self.act = nn.Identity() if linear_out else layers.act(inplace=True)

    def init_weights(self, zero_init_last: bool = False):
        if zero_init_last and self.shortcut is not None:
            nn.init.zeros_(self.conv2_kxk.bn.weight)
        for attn in (self.attn, self.attn_last):
            if hasattr(attn, 'reset_parameters'):
                attn.reset_parameters()

    def forward(self, x):
        shortcut = x
        x = self.conv1_1x1(x)
        x = self.attn(x)
        x = self.conv2_kxk(x)
        x = self.attn_last(x)
        x = self.drop_path(x)
        if self.shortcut is not None:
            x = x + self.shortcut(shortcut)
        return self.act(x)


class EdgeBlock(nn.Module):
    """ EdgeResidual-like (3x3 + 1x1) block

    A two layer block like DarkBlock, but with the order of the 3x3 and 1x1 convs reversed.
    Very similar to the EfficientNet Edge-Residual block but this block it ends with activations, is
    intended to be used with either expansion or bottleneck contraction, and can use DW/group/non-grouped convs.

    FIXME is there a more common 3x3 + 1x1 conv block to name this after?
    """

    def __init__(self, in_chs, out_chs, kernel_size=3, stride=1, dilation=(1, 1), bottle_ratio=1.0, group_size=None,
                 downsample='avg', attn_last=False, linear_out=False, layers: LayerFn = None,
                 drop_block=None, drop_path_rate=0.):
        super(EdgeBlock, self).__init__()
        layers = layers or LayerFn()
        mid_chs = make_divisible(out_chs * bottle_ratio)
        groups = num_groups(group_size, mid_chs)

        self.shortcut = create_shortcut(
            downsample, in_chs=in_chs, out_chs=out_chs, stride=stride, dilation=dilation,
            apply_act=False, layers=layers)

        self.conv1_kxk = layers.conv_norm_act(
            in_chs, mid_chs, kernel_size, stride=stride, dilation=dilation[0], groups=groups, drop_layer=drop_block)
        self.attn = nn.Identity() if attn_last or layers.attn is None else layers.attn(mid_chs)
        self.conv2_1x1 = layers.conv_norm_act(mid_chs, out_chs, 1, apply_act=False)
        self.attn_last = nn.Identity() if not attn_last or layers.attn is None else layers.attn(out_chs)
        self.drop_path = DropPath(drop_path_rate) if drop_path_rate > 0. else nn.Identity()
        self.act = nn.Identity() if linear_out else layers.act(inplace=True)

    def init_weights(self, zero_init_last: bool = False):
        if zero_init_last and self.shortcut is not None:
            nn.init.zeros_(self.conv2_1x1.bn.weight)
        for attn in (self.attn, self.attn_last):
            if hasattr(attn, 'reset_parameters'):
                attn.reset_parameters()

    def forward(self, x):
        shortcut = x
        x = self.conv1_kxk(x)
        x = self.attn(x)
        x = self.conv2_1x1(x)
        x = self.attn_last(x)
        x = self.drop_path(x)
        if self.shortcut is not None:
            x = x + self.shortcut(shortcut)
        return self.act(x)


class RepVggBlock(nn.Module):
    """ RepVGG Block.

    Adapted from impl at https://github.com/DingXiaoH/RepVGG

    This version does not currently support the deploy optimization. It is currently fixed in 'train' mode.
    """

    def __init__(self, in_chs, out_chs, kernel_size=3, stride=1, dilation=(1, 1), bottle_ratio=1.0, group_size=None,
                 downsample='', layers: LayerFn = None, drop_block=None, drop_path_rate=0.):
        super(RepVggBlock, self).__init__()
        layers = layers or LayerFn()
        groups = num_groups(group_size, in_chs)

        use_ident = in_chs == out_chs and stride == 1 and dilation[0] == dilation[1]
        self.identity = layers.norm_act(out_chs, apply_act=False) if use_ident else None
        self.conv_kxk = layers.conv_norm_act(
            in_chs, out_chs, kernel_size, stride=stride, dilation=dilation[0],
            groups=groups, drop_layer=drop_block, apply_act=False)
        self.conv_1x1 = layers.conv_norm_act(in_chs, out_chs, 1, stride=stride, groups=groups, apply_act=False)
        self.attn = nn.Identity() if layers.attn is None else layers.attn(out_chs)
        self.drop_path = DropPath(drop_path_rate) if drop_path_rate > 0. and use_ident else nn.Identity()
        self.act = layers.act(inplace=True)

    def init_weights(self, zero_init_last: bool = False):
        # NOTE this init overrides that base model init with specific changes for the block type
        for m in self.modules():
            if isinstance(m, nn.BatchNorm2d):
                nn.init.normal_(m.weight, .1, .1)
                nn.init.normal_(m.bias, 0, .1)
        if hasattr(self.attn, 'reset_parameters'):
            self.attn.reset_parameters()

    def forward(self, x):
        if self.identity is None:
            x = self.conv_1x1(x) + self.conv_kxk(x)
        else:
            identity = self.identity(x)
            x = self.conv_1x1(x) + self.conv_kxk(x)
            x = self.drop_path(x)  # not in the paper / official impl, experimental
            x = x + identity
        x = self.attn(x)  # no attn in the paper / official impl, experimental
        return self.act(x)


class SelfAttnBlock(nn.Module):
    """ ResNet-like Bottleneck Block - 1x1 - optional kxk - self attn - 1x1
    """

    def __init__(
            self, in_chs, out_chs, kernel_size=3, stride=1, dilation=(1, 1), bottle_ratio=1., group_size=None,
            downsample='avg', extra_conv=False, linear_out=False, bottle_in=False, post_attn_na=True,
            feat_size=None, layers: LayerFn = None, drop_block=None, drop_path_rate=0.):
        super(SelfAttnBlock, self).__init__()
        assert layers is not None
        mid_chs = make_divisible((in_chs if bottle_in else out_chs) * bottle_ratio)
        groups = num_groups(group_size, mid_chs)

        self.shortcut = create_shortcut(
            downsample, in_chs=in_chs, out_chs=out_chs, stride=stride, dilation=dilation,
            apply_act=False, layers=layers)

        self.conv1_1x1 = layers.conv_norm_act(in_chs, mid_chs, 1)
        if extra_conv:
            self.conv2_kxk = layers.conv_norm_act(
                mid_chs, mid_chs, kernel_size, stride=stride, dilation=dilation[0],
                groups=groups, drop_layer=drop_block)
            stride = 1  # striding done via conv if enabled
        else:
            self.conv2_kxk = nn.Identity()
        opt_kwargs = {} if feat_size is None else dict(feat_size=feat_size)
        # FIXME need to dilate self attn to have dilated network support, moop moop
        self.self_attn = layers.self_attn(mid_chs, stride=stride, **opt_kwargs)
        self.post_attn = layers.norm_act(mid_chs) if post_attn_na else nn.Identity()
        self.conv3_1x1 = layers.conv_norm_act(mid_chs, out_chs, 1, apply_act=False)
        self.drop_path = DropPath(drop_path_rate) if drop_path_rate > 0. else nn.Identity()
        self.act = nn.Identity() if linear_out else layers.act(inplace=True)

    def init_weights(self, zero_init_last: bool = False):
        if zero_init_last and self.shortcut is not None:
            nn.init.zeros_(self.conv3_1x1.bn.weight)
        if hasattr(self.self_attn, 'reset_parameters'):
            self.self_attn.reset_parameters()

    def forward(self, x):
        shortcut = x
        x = self.conv1_1x1(x)
        x = self.conv2_kxk(x)
        x = self.self_attn(x)
        x = self.post_attn(x)
        x = self.conv3_1x1(x)
        x = self.drop_path(x)
        if self.shortcut is not None:
            x = x + self.shortcut(shortcut)
        return self.act(x)

_block_registry = dict(
    basic=BasicBlock,
    bottle=BottleneckBlock,
    dark=DarkBlock,
    edge=EdgeBlock,
    rep=RepVggBlock,
    self_attn=SelfAttnBlock,
)


def register_block(block_type:str, block_fn: nn.Module):
    _block_registry[block_type] = block_fn


def create_block(block: Union[str, nn.Module], **kwargs):
    if isinstance(block, (nn.Module, partial)):
        return block(**kwargs)
    assert block in _block_registry, f'Unknown block type ({block}'
    return _block_registry[block](**kwargs)


class Stem(nn.Sequential):

    def __init__(
            self, in_chs, out_chs, kernel_size=3, stride=4, pool='maxpool',
            num_rep=3, num_act=None, chs_decay=0.5, layers: LayerFn = None):
        super().__init__()
        assert stride in (2, 4)
        layers = layers or LayerFn()

        if isinstance(out_chs, (list, tuple)):
            num_rep = len(out_chs)
            stem_chs = out_chs
        else:
            stem_chs = [round(out_chs * chs_decay ** i) for i in range(num_rep)][::-1]

        self.stride = stride
        self.feature_info = []  # track intermediate features
        prev_feat = ''
        stem_strides = [2] + [1] * (num_rep - 1)
        if stride == 4 and not pool:
            # set last conv in stack to be strided if stride == 4 and no pooling layer
            stem_strides[-1] = 2

        num_act = num_rep if num_act is None else num_act
        # if num_act < num_rep, first convs in stack won't have bn + act
        stem_norm_acts = [False] * (num_rep - num_act) + [True] * num_act
        prev_chs = in_chs
        curr_stride = 1
        for i, (ch, s, na) in enumerate(zip(stem_chs, stem_strides, stem_norm_acts)):
            layer_fn = layers.conv_norm_act if na else create_conv2d
            conv_name = f'conv{i + 1}'
            if i > 0 and s > 1:
                self.feature_info.append(dict(num_chs=prev_chs, reduction=curr_stride, module=prev_feat))
            self.add_module(conv_name, layer_fn(prev_chs, ch, kernel_size=kernel_size, stride=s))
            prev_chs = ch
            curr_stride *= s
            prev_feat = conv_name

        if pool and 'max' in pool.lower():
            self.feature_info.append(dict(num_chs=prev_chs, reduction=curr_stride, module=prev_feat))
            self.add_module('pool', nn.MaxPool2d(3, 2, 1))
            curr_stride *= 2
            prev_feat = 'pool'

        self.feature_info.append(dict(num_chs=prev_chs, reduction=curr_stride, module=prev_feat))
        assert curr_stride == stride


def create_byob_stem(in_chs, out_chs, stem_type='', pool_type='', feat_prefix='stem', layers: LayerFn = None):
    layers = layers or LayerFn()
    assert stem_type in ('', 'quad', 'quad2', 'tiered', 'deep', 'rep', '7x7', '3x3')
    if 'quad' in stem_type:
        # based on NFNet stem, stack of 4 3x3 convs
        num_act = 2 if 'quad2' in stem_type else None
        stem = Stem(in_chs, out_chs, num_rep=4, num_act=num_act, pool=pool_type, layers=layers)
    elif 'tiered' in stem_type:
        # 3x3 stack of 3 convs as in my ResNet-T
        stem = Stem(in_chs, (3 * out_chs // 8, out_chs // 2, out_chs), pool=pool_type, layers=layers)
    elif 'deep' in stem_type:
        # 3x3 stack of 3 convs as in ResNet-D
        stem = Stem(in_chs, out_chs, num_rep=3, chs_decay=1.0, pool=pool_type, layers=layers)
    elif 'rep' in stem_type:
        stem = RepVggBlock(in_chs, out_chs, stride=2, layers=layers)
    elif '7x7' in stem_type:
        # 7x7 stem conv as in ResNet
        if pool_type:
            stem = Stem(in_chs, out_chs, 7, num_rep=1, pool=pool_type, layers=layers)
        else:
            stem = layers.conv_norm_act(in_chs, out_chs, 7, stride=2)
    else:
        # 3x3 stem conv as in RegNet is the default
        if pool_type:
            stem = Stem(in_chs, out_chs, 3, num_rep=1, pool=pool_type, layers=layers)
        else:
            stem = layers.conv_norm_act(in_chs, out_chs, 3, stride=2)

    if isinstance(stem, Stem):
        feature_info = [dict(f, module='.'.join([feat_prefix, f['module']])) for f in stem.feature_info]
    else:
        feature_info = [dict(num_chs=out_chs, reduction=2, module=feat_prefix)]
    return stem, feature_info


def reduce_feat_size(feat_size, stride=2):
    return None if feat_size is None else tuple([s // stride for s in feat_size])


def override_kwargs(block_kwargs, model_kwargs):
    """ Override model level attn/self-attn/block kwargs w/ block level

    NOTE: kwargs are NOT merged across levels, block_kwargs will fully replace model_kwargs
    for the block if set to anything that isn't None.

    i.e. an empty block_kwargs dict will remove kwargs set at model level for that block
    """
    out_kwargs = block_kwargs if block_kwargs is not None else model_kwargs
    return out_kwargs or {}  # make sure None isn't returned


def update_block_kwargs(block_kwargs: Dict[str, Any], block_cfg: ByoBlockCfg, model_cfg: ByoModelCfg, ):
    layer_fns = block_kwargs['layers']

    # override attn layer / args with block local config
    attn_set = block_cfg.attn_layer is not None
    if attn_set or block_cfg.attn_kwargs is not None:
        # override attn layer config
        if attn_set and not block_cfg.attn_layer:
            # empty string for attn_layer type will disable attn for this block
            attn_layer = None
        else:
            attn_kwargs = override_kwargs(block_cfg.attn_kwargs, model_cfg.attn_kwargs)
            attn_layer = block_cfg.attn_layer or model_cfg.attn_layer
            attn_layer = partial(get_attn(attn_layer), **attn_kwargs) if attn_layer is not None else None
        layer_fns = replace(layer_fns, attn=attn_layer)

    # override self-attn layer / args with block local cfg
    self_attn_set = block_cfg.self_attn_layer is not None
    if self_attn_set or block_cfg.self_attn_kwargs is not None:
        # override attn layer config
        if self_attn_set and not block_cfg.self_attn_layer:  # attn_layer == ''
            # empty string for self_attn_layer type will disable attn for this block
            self_attn_layer = None
        else:
            self_attn_kwargs = override_kwargs(block_cfg.self_attn_kwargs, model_cfg.self_attn_kwargs)
            self_attn_layer = block_cfg.self_attn_layer or model_cfg.self_attn_layer
            self_attn_layer = partial(get_attn(self_attn_layer), **self_attn_kwargs) \
                if self_attn_layer is not None else None
        layer_fns = replace(layer_fns, self_attn=self_attn_layer)

    block_kwargs['layers'] = layer_fns

    # add additional block_kwargs specified in block_cfg or model_cfg, precedence to block if set
    block_kwargs.update(override_kwargs(block_cfg.block_kwargs, model_cfg.block_kwargs))


def create_byob_stages(
        cfg: ByoModelCfg, drop_path_rate: float, output_stride: int, stem_feat: Dict[str, Any],
        feat_size: Optional[int] = None,
        layers: Optional[LayerFn] = None,
        block_kwargs_fn: Optional[Callable] = update_block_kwargs):

    layers = layers or LayerFn()
    feature_info = []
    block_cfgs = [expand_blocks_cfg(s) for s in cfg.blocks]
    depths = [sum([bc.d for bc in stage_bcs]) for stage_bcs in block_cfgs]
    dpr = [x.tolist() for x in torch.linspace(0, drop_path_rate, sum(depths)).split(depths)]
    dilation = 1
    net_stride = stem_feat['reduction']
    prev_chs = stem_feat['num_chs']
    prev_feat = stem_feat
    stages = []
    for stage_idx, stage_block_cfgs in enumerate(block_cfgs):
        stride = stage_block_cfgs[0].s
        if stride != 1 and prev_feat:
            feature_info.append(prev_feat)
        if net_stride >= output_stride and stride > 1:
            dilation *= stride
            stride = 1
        net_stride *= stride
        first_dilation = 1 if dilation in (1, 2) else 2

        blocks = []
        for block_idx, block_cfg in enumerate(stage_block_cfgs):
            out_chs = make_divisible(block_cfg.c * cfg.width_factor)
            group_size = block_cfg.gs
            if isinstance(group_size, Callable):
                group_size = group_size(out_chs, block_idx)
            block_kwargs = dict(  # Blocks used in this model must accept these arguments
                in_chs=prev_chs,
                out_chs=out_chs,
                stride=stride if block_idx == 0 else 1,
                dilation=(first_dilation, dilation),
                group_size=group_size,
                bottle_ratio=block_cfg.br,
                downsample=cfg.downsample,
                drop_path_rate=dpr[stage_idx][block_idx],
                layers=layers,
            )
            if block_cfg.type in ('self_attn',):
                # add feat_size arg for blocks that support/need it
                block_kwargs['feat_size'] = feat_size
            block_kwargs_fn(block_kwargs, block_cfg=block_cfg, model_cfg=cfg)
            blocks += [create_block(block_cfg.type, **block_kwargs)]
            first_dilation = dilation
            prev_chs = out_chs
            if stride > 1 and block_idx == 0:
                feat_size = reduce_feat_size(feat_size, stride)

        stages += [nn.Sequential(*blocks)]
        prev_feat = dict(num_chs=prev_chs, reduction=net_stride, module=f'stages.{stage_idx}')

    feature_info.append(prev_feat)
    return nn.Sequential(*stages), feature_info


def get_layer_fns(cfg: ByoModelCfg):
    act = get_act_layer(cfg.act_layer)
    norm_act = get_norm_act_layer(norm_layer=cfg.norm_layer, act_layer=act)
    conv_norm_act = partial(ConvNormAct, norm_layer=cfg.norm_layer, act_layer=act)
    attn = partial(get_attn(cfg.attn_layer), **cfg.attn_kwargs) if cfg.attn_layer else None
    self_attn = partial(get_attn(cfg.self_attn_layer), **cfg.self_attn_kwargs) if cfg.self_attn_layer else None
    layer_fn = LayerFn(conv_norm_act=conv_norm_act, norm_act=norm_act, act=act, attn=attn, self_attn=self_attn)
    return layer_fn


class ByobNet(nn.Module):
    """ 'Bring-your-own-blocks' Net

    A flexible network backbone that allows building model stem + blocks via
    dataclass cfg definition w/ factory functions for module instantiation.

    Current assumption is that both stem and blocks are in conv-bn-act order (w/ block ending in act).
    """
    def __init__(
            self, cfg: ByoModelCfg, num_classes=1000, in_chans=3, global_pool='avg', output_stride=32,
            zero_init_last=True, img_size=None, drop_rate=0., drop_path_rate=0.):
        super().__init__()
        self.num_classes = num_classes
        self.drop_rate = drop_rate
        self.grad_checkpointing = False
        layers = get_layer_fns(cfg)
        if cfg.fixed_input_size:
            assert img_size is not None, 'img_size argument is required for fixed input size model'
        feat_size = to_2tuple(img_size) if img_size is not None else None

        self.feature_info = []
        stem_chs = int(round((cfg.stem_chs or cfg.blocks[0].c) * cfg.width_factor))
        self.stem, stem_feat = create_byob_stem(in_chans, stem_chs, cfg.stem_type, cfg.stem_pool, layers=layers)
        self.feature_info.extend(stem_feat[:-1])
        feat_size = reduce_feat_size(feat_size, stride=stem_feat[-1]['reduction'])

        self.stages, stage_feat = create_byob_stages(
            cfg, drop_path_rate, output_stride, stem_feat[-1], layers=layers, feat_size=feat_size)
        self.feature_info.extend(stage_feat[:-1])

        prev_chs = stage_feat[-1]['num_chs']
        if cfg.num_features:
            self.num_features = int(round(cfg.width_factor * cfg.num_features))
            self.final_conv = layers.conv_norm_act(prev_chs, self.num_features, 1)
        else:
            self.num_features = prev_chs
            self.final_conv = nn.Identity()
        self.feature_info += [
            dict(num_chs=self.num_features, reduction=stage_feat[-1]['reduction'], module='final_conv')]

        self.head = ClassifierHead(self.num_features, num_classes, pool_type=global_pool, drop_rate=self.drop_rate)

        # init weights
        named_apply(partial(_init_weights, zero_init_last=zero_init_last), self)

    @torch.jit.ignore
    def group_matcher(self, coarse=False):
        matcher = dict(
            stem=r'^stem',
            blocks=[
                (r'^stages\.(\d+)' if coarse else r'^stages\.(\d+).(\d+)', None),
                (r'^final_conv', (99999,))
            ]
        )
        return matcher

    @torch.jit.ignore
    def set_grad_checkpointing(self, enable=True):
        self.grad_checkpointing = enable

    @torch.jit.ignore
    def get_classifier(self):
        return self.head.fc

    def reset_classifier(self, num_classes, global_pool='avg'):
        self.head = ClassifierHead(self.num_features, num_classes, pool_type=global_pool, drop_rate=self.drop_rate)

    def forward_features(self, x):
        x = self.stem(x)
        if self.grad_checkpointing and not torch.jit.is_scripting():
            x = checkpoint_seq(self.stages, x)
        else:
            x = self.stages(x)
        x = self.final_conv(x)
        return x

    def forward_head(self, x, pre_logits: bool = False):
        return self.head(x, pre_logits=pre_logits)

    def forward(self, x):
        x = self.forward_features(x)
        x = self.forward_head(x)
        return x


def _init_weights(module, name='', zero_init_last=False):
    if isinstance(module, nn.Conv2d):
        fan_out = module.kernel_size[0] * module.kernel_size[1] * module.out_channels
        fan_out //= module.groups
        module.weight.data.normal_(0, math.sqrt(2.0 / fan_out))
        if module.bias is not None:
            module.bias.data.zero_()
    elif isinstance(module, nn.Linear):
        nn.init.normal_(module.weight, mean=0.0, std=0.01)
        if module.bias is not None:
            nn.init.zeros_(module.bias)
    elif isinstance(module, nn.BatchNorm2d):
        nn.init.ones_(module.weight)
        nn.init.zeros_(module.bias)
    elif hasattr(module, 'init_weights'):
        module.init_weights(zero_init_last=zero_init_last)


def _create_byobnet(variant, pretrained=False, **kwargs):
    return build_model_with_cfg(
        ByobNet, variant, pretrained,
        model_cfg=model_cfgs[variant],
        feature_cfg=dict(flatten_sequential=True),
        **kwargs)<|MERGE_RESOLUTION|>--- conflicted
+++ resolved
@@ -157,19 +157,10 @@
     'regnetz_b16_evos': _cfgr(
         url='',
         mean=(0.5, 0.5, 0.5), std=(0.5, 0.5, 0.5),
-<<<<<<< HEAD
         input_size=(3, 224, 224), pool_size=(7, 7), test_input_size=(3, 288, 288), first_conv='stem.conv', crop_pct=0.94),
     'regnetz_c16_evos': _cfgr(
         url='',
         mean=(0.5, 0.5, 0.5), std=(0.5, 0.5, 0.5), test_input_size=(3, 320, 320), first_conv='stem.conv', crop_pct=0.95),
-    'regnetz_d8_evob': _cfgr(
-=======
-        input_size=(3, 224, 224), pool_size=(7, 7), test_input_size=(3, 288, 288), first_conv='stem.conv',
-        crop_pct=0.94),
-    'regnetz_c16_evos': _cfgr(
->>>>>>> 372ad5fa
-        url='',
-        mean=(0.5, 0.5, 0.5), std=(0.5, 0.5, 0.5), test_input_size=(3, 320, 320), first_conv='stem.conv', crop_pct=0.94),
     'regnetz_d8_evos': _cfgr(
         url='',
         mean=(0.5, 0.5, 0.5), std=(0.5, 0.5, 0.5), test_input_size=(3, 320, 320), crop_pct=0.95),
@@ -633,7 +624,6 @@
         block_kwargs=dict(bottle_in=True, linear_out=True),
     ),
     regnetz_c16_evos=ByoModelCfg(
-<<<<<<< HEAD
         blocks=(
             ByoBlockCfg(type='bottle', d=2, c=48, s=2, gs=16, br=4),
             ByoBlockCfg(type='bottle', d=6, c=96, s=2, gs=16, br=4),
@@ -650,43 +640,24 @@
         attn_kwargs=dict(rd_ratio=0.25),
         block_kwargs=dict(bottle_in=True, linear_out=True),
     ),
-    regnetz_d8_evob=ByoModelCfg(
-=======
->>>>>>> 372ad5fa
-        blocks=(
-            ByoBlockCfg(type='bottle', d=2, c=48, s=2, gs=16, br=4),
-            ByoBlockCfg(type='bottle', d=6, c=96, s=2, gs=16, br=4),
-            ByoBlockCfg(type='bottle', d=12, c=192, s=2, gs=16, br=4),
-            ByoBlockCfg(type='bottle', d=2, c=288, s=2, gs=16, br=4),
-        ),
-        stem_chs=32,
+    regnetz_d8_evos=ByoModelCfg(
+        blocks=(
+            ByoBlockCfg(type='bottle', d=3, c=64, s=1, gs=8, br=4),
+            ByoBlockCfg(type='bottle', d=6, c=128, s=2, gs=8, br=4),
+            ByoBlockCfg(type='bottle', d=12, c=256, s=2, gs=8, br=4),
+            ByoBlockCfg(type='bottle', d=3, c=384, s=2, gs=8, br=4),
+        ),
+        stem_chs=64,
+        stem_type='deep',
         stem_pool='',
         downsample='',
-        num_features=1536,
+        num_features=1792,
         act_layer='silu',
         norm_layer=partial(EvoNorm2dS0a, group_size=16),
         attn_layer='se',
         attn_kwargs=dict(rd_ratio=0.25),
         block_kwargs=dict(bottle_in=True, linear_out=True),
     ),
-    regnetz_d8_evos=ByoModelCfg(
-        blocks=(
-            ByoBlockCfg(type='bottle', d=3, c=64, s=1, gs=8, br=4),
-            ByoBlockCfg(type='bottle', d=6, c=128, s=2, gs=8, br=4),
-            ByoBlockCfg(type='bottle', d=12, c=256, s=2, gs=8, br=4),
-            ByoBlockCfg(type='bottle', d=3, c=384, s=2, gs=8, br=4),
-        ),
-        stem_chs=64,
-        stem_type='deep',
-        stem_pool='',
-        downsample='',
-        num_features=1792,
-        act_layer='silu',
-        norm_layer=partial(EvoNorm2dS0a, group_size=16),
-        attn_layer='se',
-        attn_kwargs=dict(rd_ratio=0.25),
-        block_kwargs=dict(bottle_in=True, linear_out=True),
-    ),
     regnetz_e8_evos=ByoModelCfg(
         blocks=(
             ByoBlockCfg(type='bottle', d=3, c=96, s=1, gs=8, br=4),
@@ -937,16 +908,6 @@
 
 @register_model
 def regnetz_c16_evos(pretrained=False, **kwargs):
-<<<<<<< HEAD
-    """
-    """
-    return _create_byobnet('regnetz_c16_evos', pretrained=pretrained, **kwargs)
-
-
-@register_model
-def regnetz_d8_evob(pretrained=False, **kwargs):
-=======
->>>>>>> 372ad5fa
     """
     """
     return _create_byobnet('regnetz_c16_evos', pretrained=pretrained, **kwargs)
@@ -1265,10 +1226,9 @@
     """ ResNet-like Bottleneck Block - 1x1 - optional kxk - self attn - 1x1
     """
 
-    def __init__(
-            self, in_chs, out_chs, kernel_size=3, stride=1, dilation=(1, 1), bottle_ratio=1., group_size=None,
-            downsample='avg', extra_conv=False, linear_out=False, bottle_in=False, post_attn_na=True,
-            feat_size=None, layers: LayerFn = None, drop_block=None, drop_path_rate=0.):
+    def __init__(self, in_chs, out_chs, kernel_size=3, stride=1, dilation=(1, 1), bottle_ratio=1., group_size=None,
+                 downsample='avg', extra_conv=False, linear_out=False, bottle_in=False, post_attn_na=True,
+                 feat_size=None, layers: LayerFn = None, drop_block=None, drop_path_rate=0.):
         super(SelfAttnBlock, self).__init__()
         assert layers is not None
         mid_chs = make_divisible((in_chs if bottle_in else out_chs) * bottle_ratio)
@@ -1335,9 +1295,8 @@
 
 class Stem(nn.Sequential):
 
-    def __init__(
-            self, in_chs, out_chs, kernel_size=3, stride=4, pool='maxpool',
-            num_rep=3, num_act=None, chs_decay=0.5, layers: LayerFn = None):
+    def __init__(self, in_chs, out_chs, kernel_size=3, stride=4, pool='maxpool',
+                 num_rep=3, num_act=None, chs_decay=0.5, layers: LayerFn = None):
         super().__init__()
         assert stride in (2, 4)
         layers = layers or LayerFn()
@@ -1546,13 +1505,11 @@
 
     Current assumption is that both stem and blocks are in conv-bn-act order (w/ block ending in act).
     """
-    def __init__(
-            self, cfg: ByoModelCfg, num_classes=1000, in_chans=3, global_pool='avg', output_stride=32,
-            zero_init_last=True, img_size=None, drop_rate=0., drop_path_rate=0.):
+    def __init__(self, cfg: ByoModelCfg, num_classes=1000, in_chans=3, global_pool='avg', output_stride=32,
+                 zero_init_last=True, img_size=None, drop_rate=0., drop_path_rate=0.):
         super().__init__()
         self.num_classes = num_classes
         self.drop_rate = drop_rate
-        self.grad_checkpointing = False
         layers = get_layer_fns(cfg)
         if cfg.fixed_input_size:
             assert img_size is not None, 'img_size argument is required for fixed input size model'
@@ -1583,22 +1540,6 @@
         # init weights
         named_apply(partial(_init_weights, zero_init_last=zero_init_last), self)
 
-    @torch.jit.ignore
-    def group_matcher(self, coarse=False):
-        matcher = dict(
-            stem=r'^stem',
-            blocks=[
-                (r'^stages\.(\d+)' if coarse else r'^stages\.(\d+).(\d+)', None),
-                (r'^final_conv', (99999,))
-            ]
-        )
-        return matcher
-
-    @torch.jit.ignore
-    def set_grad_checkpointing(self, enable=True):
-        self.grad_checkpointing = enable
-
-    @torch.jit.ignore
     def get_classifier(self):
         return self.head.fc
 
@@ -1607,19 +1548,13 @@
 
     def forward_features(self, x):
         x = self.stem(x)
-        if self.grad_checkpointing and not torch.jit.is_scripting():
-            x = checkpoint_seq(self.stages, x)
-        else:
-            x = self.stages(x)
+        x = self.stages(x)
         x = self.final_conv(x)
         return x
 
-    def forward_head(self, x, pre_logits: bool = False):
-        return self.head(x, pre_logits=pre_logits)
-
     def forward(self, x):
         x = self.forward_features(x)
-        x = self.forward_head(x)
+        x = self.head(x)
         return x
 
 
