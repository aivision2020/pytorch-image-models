"""PyTorch ResNet

This started as a copy of https://github.com/pytorch/vision 'resnet.py' (BSD-3-Clause) with
additional dropout and dynamic global avg/max pool.

ResNeXt, SE-ResNeXt, SENet, and MXNet Gluon stem/downsample variants, tiered stems added by Ross Wightman
"""
import math

import torch.nn as nn
import torch.nn.functional as F

from .registry import register_model
<<<<<<< HEAD
from .helpers import load_pretrained, adapt_model_from_file
from .layers import SelectAdaptivePool2d, DropBlock2d, DropPath, AvgPool2dSame, create_attn
=======
from .helpers import load_pretrained
from .layers import SelectAdaptivePool2d, DropBlock2d, DropPath, AvgPool2dSame, create_attn, BlurPool2d
>>>>>>> 1a9ab073
from timm.data import IMAGENET_DEFAULT_MEAN, IMAGENET_DEFAULT_STD

__all__ = ['ResNet', 'BasicBlock', 'Bottleneck']  # model_registry will add each entrypoint fn to this


def _cfg(url='', **kwargs):
    return {
        'url': url,
        'num_classes': 1000, 'input_size': (3, 224, 224), 'pool_size': (7, 7),
        'crop_pct': 0.875, 'interpolation': 'bilinear',
        'mean': IMAGENET_DEFAULT_MEAN, 'std': IMAGENET_DEFAULT_STD,
        'first_conv': 'conv1', 'classifier': 'fc',
        **kwargs
    }


default_cfgs = {
    'resnet18': _cfg(url='https://download.pytorch.org/models/resnet18-5c106cde.pth'),
    'resnet34': _cfg(
        url='https://github.com/rwightman/pytorch-image-models/releases/download/v0.1-weights/resnet34-43635321.pth'),
    'resnet26': _cfg(
        url='https://github.com/rwightman/pytorch-image-models/releases/download/v0.1-weights/resnet26-9aa10e23.pth',
        interpolation='bicubic'),
    'resnet26d': _cfg(
        url='https://github.com/rwightman/pytorch-image-models/releases/download/v0.1-weights/resnet26d-69e92c46.pth',
        interpolation='bicubic'),
    'resnet50': _cfg(
        url='https://github.com/rwightman/pytorch-image-models/releases/download/v0.1-weights/resnet50_ram-a26f946b.pth',
        interpolation='bicubic'),
    'resnet50d': _cfg(
        url='',
        interpolation='bicubic'),
    'resnet101': _cfg(url='https://download.pytorch.org/models/resnet101-5d3b4d8f.pth'),
    'resnet152': _cfg(url='https://download.pytorch.org/models/resnet152-b121ed2d.pth'),
    'tv_resnet34': _cfg(url='https://download.pytorch.org/models/resnet34-333f7ec4.pth'),
    'tv_resnet50': _cfg(url='https://download.pytorch.org/models/resnet50-19c8e357.pth'),
    'wide_resnet50_2': _cfg(url='https://download.pytorch.org/models/wide_resnet50_2-95faca4d.pth'),
    'wide_resnet101_2': _cfg(url='https://download.pytorch.org/models/wide_resnet101_2-32ee1156.pth'),
    'resnext50_32x4d': _cfg(
        url='https://github.com/rwightman/pytorch-image-models/releases/download/v0.1-weights/resnext50_32x4d_ra-d733960d.pth',
        interpolation='bicubic'),
    'resnext50d_32x4d': _cfg(
        url='https://github.com/rwightman/pytorch-image-models/releases/download/v0.1-weights/resnext50d_32x4d-103e99f8.pth',
        interpolation='bicubic'),
    'resnext101_32x4d': _cfg(url=''),
    'resnext101_32x8d': _cfg(url='https://download.pytorch.org/models/resnext101_32x8d-8ba56ff5.pth'),
    'resnext101_64x4d': _cfg(url=''),
    'tv_resnext50_32x4d': _cfg(url='https://download.pytorch.org/models/resnext50_32x4d-7cdf4587.pth'),
    'ig_resnext101_32x8d': _cfg(url='https://download.pytorch.org/models/ig_resnext101_32x8-c38310e5.pth'),
    'ig_resnext101_32x16d': _cfg(url='https://download.pytorch.org/models/ig_resnext101_32x16-c6f796b0.pth'),
    'ig_resnext101_32x32d': _cfg(url='https://download.pytorch.org/models/ig_resnext101_32x32-e4b90b00.pth'),
    'ig_resnext101_32x48d': _cfg(url='https://download.pytorch.org/models/ig_resnext101_32x48-3e41cc8a.pth'),
    'ssl_resnet18':  _cfg(
        url='https://dl.fbaipublicfiles.com/semiweaksupervision/model_files/semi_supervised_resnet18-d92f0530.pth'),
    'ssl_resnet50':  _cfg(
        url='https://dl.fbaipublicfiles.com/semiweaksupervision/model_files/semi_supervised_resnet50-08389792.pth'),
    'ssl_resnext50_32x4d': _cfg(
        url='https://dl.fbaipublicfiles.com/semiweaksupervision/model_files/semi_supervised_resnext50_32x4-ddb3e555.pth'),
    'ssl_resnext101_32x4d': _cfg(
        url='https://dl.fbaipublicfiles.com/semiweaksupervision/model_files/semi_supervised_resnext101_32x4-dc43570a.pth'),
    'ssl_resnext101_32x8d': _cfg(
        url='https://dl.fbaipublicfiles.com/semiweaksupervision/model_files/semi_supervised_resnext101_32x8-2cfe2f8b.pth'),
    'ssl_resnext101_32x16d': _cfg(
        url='https://dl.fbaipublicfiles.com/semiweaksupervision/model_files/semi_supervised_resnext101_32x16-15fffa57.pth'),
    'swsl_resnet18': _cfg(
        url='https://dl.fbaipublicfiles.com/semiweaksupervision/model_files/semi_weakly_supervised_resnet18-118f1556.pth'),
    'swsl_resnet50': _cfg(
        url='https://dl.fbaipublicfiles.com/semiweaksupervision/model_files/semi_weakly_supervised_resnet50-16a12f1b.pth'),
    'swsl_resnext50_32x4d': _cfg(
        url='https://dl.fbaipublicfiles.com/semiweaksupervision/model_files/semi_weakly_supervised_resnext50_32x4-72679e44.pth'),
    'swsl_resnext101_32x4d': _cfg(
        url='https://dl.fbaipublicfiles.com/semiweaksupervision/model_files/semi_weakly_supervised_resnext101_32x4-3f87e46b.pth'),
    'swsl_resnext101_32x8d': _cfg(
        url='https://dl.fbaipublicfiles.com/semiweaksupervision/model_files/semi_weakly_supervised_resnext101_32x8-b4712904.pth'),
    'swsl_resnext101_32x16d': _cfg(
        url='https://dl.fbaipublicfiles.com/semiweaksupervision/model_files/semi_weakly_supervised_resnext101_32x16-f3559a9c.pth'),
    'seresnext26d_32x4d': _cfg(
        url='https://github.com/rwightman/pytorch-image-models/releases/download/v0.1-weights/seresnext26d_32x4d-80fa48a3.pth',
        interpolation='bicubic'),
    'seresnext26t_32x4d': _cfg(
        url='https://github.com/rwightman/pytorch-image-models/releases/download/v0.1-weights/seresnext26t_32x4d-361bc1c4.pth',
        interpolation='bicubic'),
    'seresnext26tn_32x4d': _cfg(
        url='https://github.com/rwightman/pytorch-image-models/releases/download/v0.1-weights/seresnext26tn_32x4d-569cb627.pth',
        interpolation='bicubic'),
    'ecaresnext26tn_32x4d': _cfg(
        url='',
        interpolation='bicubic'),
    'ecaresnet18': _cfg(),
    'ecaresnet50': _cfg(),
<<<<<<< HEAD
    'ecaresnetlight': _cfg(
        url='https://imvl-automl-sh.oss-cn-shanghai.aliyuncs.com/darts/hyperml/hyperml/job_45402/outputs/ECAResNetLight_4f34b35b.pth',
        interpolation='bicubic'),
    'ecaresnet50d': _cfg(
        url='https://imvl-automl-sh.oss-cn-shanghai.aliyuncs.com/darts/hyperml/hyperml/job_45402/outputs/ECAResNet50D_833caf58.pth',
        interpolation='bicubic'),
    'ecaresnet50d_pruned': _cfg(
        url='https://imvl-automl-sh.oss-cn-shanghai.aliyuncs.com/darts/hyperml/hyperml/job_45899/outputs/ECAResNet50D_P_9c67f710.pth',
        interpolation='bicubic'),
    'ecaresnet101d': _cfg(
        url='https://imvl-automl-sh.oss-cn-shanghai.aliyuncs.com/darts/hyperml/hyperml/job_45402/outputs/ECAResNet101D_281c5844.pth',
        interpolation='bicubic'),
    'ecaresnet101d_pruned': _cfg(
        url='https://imvl-automl-sh.oss-cn-shanghai.aliyuncs.com/darts/hyperml/hyperml/job_45610/outputs/ECAResNet101D_P_75a3370e.pth',
        interpolation='bicubic'),
=======
    'resnetblur18': _cfg(),
    'resnetblur50': _cfg()
>>>>>>> 1a9ab073
}


def get_padding(kernel_size, stride, dilation=1):
    padding = ((stride - 1) + dilation * (kernel_size - 1)) // 2
    return padding


class BasicBlock(nn.Module):
    expansion = 1

    def __init__(self, inplanes, planes, stride=1, downsample=None, cardinality=1, base_width=64,
                 reduce_first=1, dilation=1, first_dilation=None, act_layer=nn.ReLU, norm_layer=nn.BatchNorm2d,
                 attn_layer=None, drop_block=None, drop_path=None, blur=False):
        super(BasicBlock, self).__init__()

        assert cardinality == 1, 'BasicBlock only supports cardinality of 1'
        assert base_width == 64, 'BasicBlock does not support changing base width'
        first_planes = planes // reduce_first
        outplanes = planes * self.expansion
        first_dilation = first_dilation or dilation

        self.conv1 = nn.Conv2d(
            inplanes, first_planes, kernel_size=3, stride=1 if blur else stride, padding=first_dilation,
            dilation=first_dilation, bias=False)
        self.bn1 = norm_layer(first_planes)
        self.act1 = act_layer(inplace=True)
        self.blurpool = BlurPool2d(channels=first_planes) if stride == 2 and blur else None

        self.conv2 = nn.Conv2d(
            first_planes, outplanes, kernel_size=3, padding=dilation, dilation=dilation, bias=False)
        self.bn2 = norm_layer(outplanes)

        self.se = create_attn(attn_layer, outplanes)

        self.act2 = act_layer(inplace=True)
        self.downsample = downsample
        self.stride = stride
        self.dilation = dilation
        self.drop_block = drop_block
        self.drop_path = drop_path

    def zero_init_last_bn(self):
        nn.init.zeros_(self.bn2.weight)

    def forward(self, x):
        residual = x

        x = self.conv1(x)
        x = self.bn1(x)
        if self.drop_block is not None:
            x = self.drop_block(x)
        x = self.act1(x)
        if self.blurpool is not None:
            x = self.blurpool(x)

        x = self.conv2(x)
        x = self.bn2(x)
        if self.drop_block is not None:
            x = self.drop_block(x)

        if self.se is not None:
            x = self.se(x)

        if self.drop_path is not None:
            x = self.drop_path(x)

        if self.downsample is not None:
            residual = self.downsample(residual)
        x += residual
        x = self.act2(x)

        return x


class Bottleneck(nn.Module):
    __constants__ = ['se', 'downsample']  # for pre 1.4 torchscript compat
    expansion = 4

    def __init__(self, inplanes, planes, stride=1, downsample=None, cardinality=1, base_width=64,
                 reduce_first=1, dilation=1, first_dilation=None, act_layer=nn.ReLU, norm_layer=nn.BatchNorm2d,
                 attn_layer=None, drop_block=None, drop_path=None, blur=False):
        super(Bottleneck, self).__init__()

        width = int(math.floor(planes * (base_width / 64)) * cardinality)
        first_planes = width // reduce_first
        outplanes = planes * self.expansion
        first_dilation = first_dilation or dilation
        self.blur = blur

        self.conv1 = nn.Conv2d(inplanes, first_planes, kernel_size=1, bias=False)
        self.bn1 = norm_layer(first_planes)
        self.act1 = act_layer(inplace=True)

        self.conv2 = nn.Conv2d(
            first_planes, width, kernel_size=3, stride=1 if blur else stride,
            padding=first_dilation, dilation=first_dilation, groups=cardinality, bias=False)
        self.bn2 = norm_layer(width)
        self.act2 = act_layer(inplace=True)
        self.blurpool = BlurPool2d(channels=width) if stride == 2 and blur else None

        self.conv3 = nn.Conv2d(width, outplanes, kernel_size=1, bias=False)
        self.bn3 = norm_layer(outplanes)

        self.se = create_attn(attn_layer, outplanes)

        self.act3 = act_layer(inplace=True)
        self.downsample = downsample
        self.stride = stride
        self.dilation = dilation
        self.drop_block = drop_block
        self.drop_path = drop_path

    def zero_init_last_bn(self):
        nn.init.zeros_(self.bn3.weight)

    def forward(self, x):
        residual = x

        x = self.conv1(x)
        x = self.bn1(x)
        if self.drop_block is not None:
            x = self.drop_block(x)
        x = self.act1(x)

        x = self.conv2(x)
        x = self.bn2(x)
        if self.drop_block is not None:
            x = self.drop_block(x)
        x = self.act2(x)
        if self.blurpool is not None:
            x = self.blurpool(x)

        x = self.conv3(x)
        x = self.bn3(x)
        if self.drop_block is not None:
            x = self.drop_block(x)

        if self.se is not None:
            x = self.se(x)

        if self.drop_path is not None:
            x = self.drop_path(x)

        if self.downsample is not None:
            residual = self.downsample(residual)
        x += residual
        x = self.act3(x)

        return x


def downsample_conv(
        in_channels, out_channels, kernel_size, stride=1, dilation=1, first_dilation=None, norm_layer=None):
    norm_layer = norm_layer or nn.BatchNorm2d
    kernel_size = 1 if stride == 1 and dilation == 1 else kernel_size
    first_dilation = (first_dilation or dilation) if kernel_size > 1 else 1
    p = get_padding(kernel_size, stride, first_dilation)

    return nn.Sequential(*[
        nn.Conv2d(
            in_channels, out_channels, kernel_size, stride=stride, padding=p, dilation=first_dilation, bias=False),
        norm_layer(out_channels)
    ])


def downsample_avg(
        in_channels, out_channels, kernel_size, stride=1, dilation=1, first_dilation=None, norm_layer=None):
    norm_layer = norm_layer or nn.BatchNorm2d
    avg_stride = stride if dilation == 1 else 1
    if stride == 1 and dilation == 1:
        pool = nn.Identity()
    else:
        avg_pool_fn = AvgPool2dSame if avg_stride == 1 and dilation > 1 else nn.AvgPool2d
        pool = avg_pool_fn(2, avg_stride, ceil_mode=True, count_include_pad=False)

    return nn.Sequential(*[
        pool,
        nn.Conv2d(in_channels, out_channels, 1, stride=1, padding=0, bias=False),
        norm_layer(out_channels)
    ])


class ResNet(nn.Module):
    """ResNet / ResNeXt / SE-ResNeXt / SE-Net

    This class implements all variants of ResNet, ResNeXt, SE-ResNeXt, and SENet that
      * have > 1 stride in the 3x3 conv layer of bottleneck
      * have conv-bn-act ordering

    This ResNet impl supports a number of stem and downsample options based on the v1c, v1d, v1e, and v1s
    variants included in the MXNet Gluon ResNetV1b model. The C and D variants are also discussed in the
    'Bag of Tricks' paper: https://arxiv.org/pdf/1812.01187. The B variant is equivalent to torchvision default.

    ResNet variants (the same modifications can be used in SE/ResNeXt models as well):
      * normal, b - 7x7 stem, stem_width = 64, same as torchvision ResNet, NVIDIA ResNet 'v1.5', Gluon v1b
      * c - 3 layer deep 3x3 stem, stem_width = 32 (32, 32, 64)
      * d - 3 layer deep 3x3 stem, stem_width = 32 (32, 32, 64), average pool in downsample
      * e - 3 layer deep 3x3 stem, stem_width = 64 (64, 64, 128), average pool in downsample
      * s - 3 layer deep 3x3 stem, stem_width = 64 (64, 64, 128)
      * t - 3 layer deep 3x3 stem, stem width = 32 (24, 48, 64), average pool in downsample
      * tn - 3 layer deep 3x3 stem, stem width = 32 (24, 32, 64), average pool in downsample

    ResNeXt
      * normal - 7x7 stem, stem_width = 64, standard cardinality and base widths
      * same c,d, e, s variants as ResNet can be enabled

    SE-ResNeXt
      * normal - 7x7 stem, stem_width = 64
      * same c, d, e, s variants as ResNet can be enabled

    SENet-154 - 3 layer deep 3x3 stem (same as v1c-v1s), stem_width = 64, cardinality=64,
        reduction by 2 on width of first bottleneck convolution, 3x3 downsample convs after first block

    Parameters
    ----------
    block : Block
        Class for the residual block. Options are BasicBlockGl, BottleneckGl.
    layers : list of int
        Numbers of layers in each block
    num_classes : int, default 1000
        Number of classification classes.
    in_chans : int, default 3
        Number of input (color) channels.
    cardinality : int, default 1
        Number of convolution groups for 3x3 conv in Bottleneck.
    base_width : int, default 64
        Factor determining bottleneck channels. `planes * base_width / 64 * cardinality`
    stem_width : int, default 64
        Number of channels in stem convolutions
    stem_type : str, default ''
        The type of stem:
          * '', default - a single 7x7 conv with a width of stem_width
          * 'deep' - three 3x3 convolution layers of widths stem_width, stem_width, stem_width * 2
          * 'deep_tiered' - three 3x3 conv layers of widths stem_width//4 * 3, stem_width//4 * 6, stem_width * 2
          * 'deep_tiered_narrow' - three 3x3 conv layers of widths stem_width//4 * 3, stem_width, stem_width * 2
    block_reduce_first: int, default 1
        Reduction factor for first convolution output width of residual blocks,
        1 for all archs except senets, where 2
    down_kernel_size: int, default 1
        Kernel size of residual block downsampling path, 1x1 for most archs, 3x3 for senets
    avg_down : bool, default False
        Whether to use average pooling for projection skip connection between stages/downsample.
    output_stride : int, default 32
        Set the output stride of the network, 32, 16, or 8. Typically used in segmentation.
    act_layer : class, activation layer
    norm_layer : class, normalization layer
    drop_rate : float, default 0.
        Dropout probability before classifier, for training
    global_pool : str, default 'avg'
        Global pooling type. One of 'avg', 'max', 'avgmax', 'catavgmax'
    blur : str, default ''
        Location of Blurring:
        * '', default - Not applied
        * 'max' - only stem layer MaxPool will be blurred
        * 'strided' - only strided convolutions in the downsampling blocks (assembled-cnn style)
        * 'max_strided' - on both stem MaxPool and strided convolutions (zhang2019shiftinvar style for ResNets)

    """
    def __init__(self, block, layers, num_classes=1000, in_chans=3,
                 cardinality=1, base_width=64, stem_width=64, stem_type='',
                 block_reduce_first=1, down_kernel_size=1, avg_down=False, output_stride=32,
                 act_layer=nn.ReLU, norm_layer=nn.BatchNorm2d, drop_rate=0.0, drop_path_rate=0.,
                 drop_block_rate=0., global_pool='avg', blur='', zero_init_last_bn=True, block_args=None):
        block_args = block_args or dict()
        self.num_classes = num_classes
        deep_stem = 'deep' in stem_type
        self.inplanes = stem_width * 2 if deep_stem else 64
        self.cardinality = cardinality
        self.base_width = base_width
        self.drop_rate = drop_rate
        self.expansion = block.expansion
        self.blur = 'strided' in blur
        super(ResNet, self).__init__()

        # Stem
        if deep_stem:
            stem_chs_1 = stem_chs_2 = stem_width
            if 'tiered' in stem_type:
                stem_chs_1 = 3 * (stem_width // 4)
                stem_chs_2 = stem_width if 'narrow' in stem_type else 6 * (stem_width // 4)
            self.conv1 = nn.Sequential(*[
                nn.Conv2d(in_chans, stem_chs_1, 3, stride=2, padding=1, bias=False),
                norm_layer(stem_chs_1),
                act_layer(inplace=True),
                nn.Conv2d(stem_chs_1, stem_chs_2, 3, stride=1, padding=1, bias=False),
                norm_layer(stem_chs_2),
                act_layer(inplace=True),
                nn.Conv2d(stem_chs_2, self.inplanes, 3, stride=1, padding=1, bias=False)])
        else:
            self.conv1 = nn.Conv2d(in_chans, self.inplanes, kernel_size=7, stride=2, padding=3, bias=False)
        self.bn1 = norm_layer(self.inplanes)
        self.act1 = act_layer(inplace=True)
        # Stem Pooling
        if 'max' in blur :
            self.maxpool = nn.Sequential(*[
                nn.MaxPool2d(kernel_size=3, stride=1, padding=1),
                BlurPool2d(channels=self.inplanes, stride=2)
            ])
        else :
            self.maxpool = nn.MaxPool2d(kernel_size=3, stride=2, padding=1)

        # Feature Blocks
        dp = DropPath(drop_path_rate) if drop_path_rate else None
        db_3 = DropBlock2d(drop_block_rate, 7, 0.25) if drop_block_rate else None
        db_4 = DropBlock2d(drop_block_rate, 7, 1.00) if drop_block_rate else None
        channels, strides, dilations = [64, 128, 256, 512], [1, 2, 2, 2], [1] * 4
        if output_stride == 16:
            strides[3] = 1
            dilations[3] = 2
        elif output_stride == 8:
            strides[2:4] = [1, 1]
            dilations[2:4] = [2, 4]
        else:
            assert output_stride == 32
        layer_args = list(zip(channels, layers, strides, dilations))
        layer_kwargs = dict(
            reduce_first=block_reduce_first, act_layer=act_layer, norm_layer=norm_layer,
            avg_down=avg_down, down_kernel_size=down_kernel_size, drop_path=dp, **block_args)
        self.layer1 = self._make_layer(block, *layer_args[0], **layer_kwargs)
        self.layer2 = self._make_layer(block, *layer_args[1], **layer_kwargs)
        self.layer3 = self._make_layer(block, drop_block=db_3, *layer_args[2], **layer_kwargs)
        self.layer4 = self._make_layer(block, drop_block=db_4, *layer_args[3], **layer_kwargs)

        # Head (Pooling and Classifier)
        self.global_pool = SelectAdaptivePool2d(pool_type=global_pool)
        self.num_features = 512 * block.expansion
        self.fc = nn.Linear(self.num_features * self.global_pool.feat_mult(), num_classes)

        for n, m in self.named_modules():
            if isinstance(m, nn.Conv2d):
                nn.init.kaiming_normal_(m.weight, mode='fan_out', nonlinearity='relu')
            elif isinstance(m, nn.BatchNorm2d):
                nn.init.constant_(m.weight, 1.)
                nn.init.constant_(m.bias, 0.)
        if zero_init_last_bn:
            for m in self.modules():
                if hasattr(m, 'zero_init_last_bn'):
                    m.zero_init_last_bn()

    def _make_layer(self, block, planes, blocks, stride=1, dilation=1, reduce_first=1,
                    avg_down=False, down_kernel_size=1, **kwargs):
        downsample = None
        first_dilation = 1 if dilation in (1, 2) else 2
        if stride != 1 or self.inplanes != planes * block.expansion:
            downsample_args = dict(
                in_channels=self.inplanes, out_channels=planes * block.expansion, kernel_size=down_kernel_size,
                stride=stride, dilation=dilation, first_dilation=first_dilation, norm_layer=kwargs.get('norm_layer'))
            downsample = downsample_avg(**downsample_args) if avg_down else downsample_conv(**downsample_args)

        block_kwargs = dict(
            cardinality=self.cardinality, base_width=self.base_width, reduce_first=reduce_first,
            dilation=dilation, blur=self.blur, **kwargs)
        layers = [block(self.inplanes, planes, stride, downsample, first_dilation=first_dilation, **block_kwargs)]
        self.inplanes = planes * block.expansion
        layers += [block(self.inplanes, planes, **block_kwargs) for _ in range(1, blocks)]

        return nn.Sequential(*layers)

    def get_classifier(self):
        return self.fc

    def reset_classifier(self, num_classes, global_pool='avg'):
        self.global_pool = SelectAdaptivePool2d(pool_type=global_pool)
        self.num_classes = num_classes
        del self.fc
        self.fc = nn.Linear(self.num_features * self.global_pool.feat_mult(), num_classes) if num_classes else None

    def forward_features(self, x):
        x = self.conv1(x)
        x = self.bn1(x)
        x = self.act1(x)
        x = self.maxpool(x)

        x = self.layer1(x)
        x = self.layer2(x)
        x = self.layer3(x)
        x = self.layer4(x)
        return x

    def forward(self, x):
        x = self.forward_features(x)
        x = self.global_pool(x).flatten(1)
        if self.drop_rate:
            x = F.dropout(x, p=float(self.drop_rate), training=self.training)
        x = self.fc(x)
        return x


@register_model
def resnet18(pretrained=False, num_classes=1000, in_chans=3, **kwargs):
    """Constructs a ResNet-18 model.
    """
    default_cfg = default_cfgs['resnet18']
    model = ResNet(BasicBlock, [2, 2, 2, 2], num_classes=num_classes, in_chans=in_chans, **kwargs)
    model.default_cfg = default_cfg
    if pretrained:
        load_pretrained(model, default_cfg, num_classes, in_chans)
    return model


@register_model
def resnet34(pretrained=False, num_classes=1000, in_chans=3, **kwargs):
    """Constructs a ResNet-34 model.
    """
    default_cfg = default_cfgs['resnet34']
    model = ResNet(BasicBlock, [3, 4, 6, 3], num_classes=num_classes, in_chans=in_chans, **kwargs)
    model.default_cfg = default_cfg
    if pretrained:
        load_pretrained(model, default_cfg, num_classes, in_chans)
    return model


@register_model
def resnet26(pretrained=False, num_classes=1000, in_chans=3, **kwargs):
    """Constructs a ResNet-26 model.
    """
    default_cfg = default_cfgs['resnet26']
    model = ResNet(Bottleneck, [2, 2, 2, 2], num_classes=num_classes, in_chans=in_chans, **kwargs)
    model.default_cfg = default_cfg
    if pretrained:
        load_pretrained(model, default_cfg, num_classes, in_chans)
    return model


@register_model
def resnet26d(pretrained=False, num_classes=1000, in_chans=3, **kwargs):
    """Constructs a ResNet-26 v1d model.
    This is technically a 28 layer ResNet, sticking with 'd' modifier from Gluon for now.
    """
    default_cfg = default_cfgs['resnet26d']
    model = ResNet(
        Bottleneck, [2, 2, 2, 2], stem_width=32, stem_type='deep', avg_down=True,
        num_classes=num_classes, in_chans=in_chans, **kwargs)
    model.default_cfg = default_cfg
    if pretrained:
        load_pretrained(model, default_cfg, num_classes, in_chans)
    return model


@register_model
def resnet50(pretrained=False, num_classes=1000, in_chans=3, **kwargs):
    """Constructs a ResNet-50 model.
    """
    default_cfg = default_cfgs['resnet50']
    model = ResNet(Bottleneck, [3, 4, 6, 3], num_classes=num_classes, in_chans=in_chans, **kwargs)
    model.default_cfg = default_cfg
    if pretrained:
        load_pretrained(model, default_cfg, num_classes, in_chans)
    return model


@register_model
def resnet50d(pretrained=False, num_classes=1000, in_chans=3, **kwargs):
    """Constructs a ResNet-50-D model.
    """
    default_cfg = default_cfgs['resnet50d']
    model = ResNet(
        Bottleneck, [3, 4, 6, 3], stem_width=32, stem_type='deep', avg_down=True,
        num_classes=num_classes, in_chans=in_chans, **kwargs)
    model.default_cfg = default_cfg
    if pretrained:
        load_pretrained(model, default_cfg, num_classes, in_chans)
    return model


@register_model
def resnet101(pretrained=False, num_classes=1000, in_chans=3, **kwargs):
    """Constructs a ResNet-101 model.
    """
    default_cfg = default_cfgs['resnet101']
    model = ResNet(Bottleneck, [3, 4, 23, 3], num_classes=num_classes, in_chans=in_chans, **kwargs)
    model.default_cfg = default_cfg
    if pretrained:
        load_pretrained(model, default_cfg, num_classes, in_chans)
    return model


@register_model
def resnet152(pretrained=False, num_classes=1000, in_chans=3, **kwargs):
    """Constructs a ResNet-152 model.
    """
    default_cfg = default_cfgs['resnet152']
    model = ResNet(Bottleneck, [3, 8, 36, 3], num_classes=num_classes, in_chans=in_chans, **kwargs)
    model.default_cfg = default_cfg
    if pretrained:
        load_pretrained(model, default_cfg, num_classes, in_chans)
    return model


@register_model
def tv_resnet34(pretrained=False, num_classes=1000, in_chans=3, **kwargs):
    """Constructs a ResNet-34 model with original Torchvision weights.
    """
    model = ResNet(BasicBlock, [3, 4, 6, 3], num_classes=num_classes, in_chans=in_chans, **kwargs)
    model.default_cfg = default_cfgs['tv_resnet34']
    if pretrained:
        load_pretrained(model, model.default_cfg, num_classes, in_chans)
    return model


@register_model
def tv_resnet50(pretrained=False, num_classes=1000, in_chans=3, **kwargs):
    """Constructs a ResNet-50 model with original Torchvision weights.
    """
    model = ResNet(Bottleneck, [3, 4, 6, 3], num_classes=num_classes, in_chans=in_chans, **kwargs)
    model.default_cfg = default_cfgs['tv_resnet50']
    if pretrained:
        load_pretrained(model, model.default_cfg, num_classes, in_chans)
    return model


@register_model
def wide_resnet50_2(pretrained=False, num_classes=1000, in_chans=3, **kwargs):
    """Constructs a Wide ResNet-50-2 model.
    The model is the same as ResNet except for the bottleneck number of channels
    which is twice larger in every block. The number of channels in outer 1x1
    convolutions is the same, e.g. last block in ResNet-50 has 2048-512-2048
    channels, and in Wide ResNet-50-2 has 2048-1024-2048.
    """
    model = ResNet(
        Bottleneck, [3, 4, 6, 3], base_width=128,
        num_classes=num_classes, in_chans=in_chans, **kwargs)
    model.default_cfg = default_cfgs['wide_resnet50_2']
    if pretrained:
        load_pretrained(model, model.default_cfg, num_classes, in_chans)
    return model


@register_model
def wide_resnet101_2(pretrained=False, num_classes=1000, in_chans=3, **kwargs):
    """Constructs a Wide ResNet-101-2 model.
    The model is the same as ResNet except for the bottleneck number of channels
    which is twice larger in every block. The number of channels in outer 1x1
    convolutions is the same.
    """
    model = ResNet(
        Bottleneck, [3, 4, 23, 3], base_width=128,
        num_classes=num_classes, in_chans=in_chans, **kwargs)
    model.default_cfg = default_cfgs['wide_resnet101_2']
    if pretrained:
        load_pretrained(model, model.default_cfg, num_classes, in_chans)
    return model


@register_model
def resnext50_32x4d(pretrained=False, num_classes=1000, in_chans=3, **kwargs):
    """Constructs a ResNeXt50-32x4d model.
    """
    default_cfg = default_cfgs['resnext50_32x4d']
    model = ResNet(
        Bottleneck, [3, 4, 6, 3], cardinality=32, base_width=4,
        num_classes=num_classes, in_chans=in_chans, **kwargs)
    model.default_cfg = default_cfg
    if pretrained:
        load_pretrained(model, default_cfg, num_classes, in_chans)
    return model


@register_model
def resnext50d_32x4d(pretrained=False, num_classes=1000, in_chans=3, **kwargs):
    """Constructs a ResNeXt50d-32x4d model. ResNext50 w/ deep stem & avg pool downsample
    """
    default_cfg = default_cfgs['resnext50d_32x4d']
    model = ResNet(
        Bottleneck, [3, 4, 6, 3], cardinality=32, base_width=4,
        stem_width=32, stem_type='deep', avg_down=True,
        num_classes=num_classes, in_chans=in_chans, **kwargs)
    model.default_cfg = default_cfg
    if pretrained:
        load_pretrained(model, default_cfg, num_classes, in_chans)
    return model


@register_model
def resnext101_32x4d(pretrained=False, num_classes=1000, in_chans=3, **kwargs):
    """Constructs a ResNeXt-101 32x4d model.
    """
    default_cfg = default_cfgs['resnext101_32x4d']
    model = ResNet(
        Bottleneck, [3, 4, 23, 3], cardinality=32, base_width=4,
        num_classes=num_classes, in_chans=in_chans, **kwargs)
    model.default_cfg = default_cfg
    if pretrained:
        load_pretrained(model, default_cfg, num_classes, in_chans)
    return model


@register_model
def resnext101_32x8d(pretrained=False, num_classes=1000, in_chans=3, **kwargs):
    """Constructs a ResNeXt-101 32x8d model.
    """
    default_cfg = default_cfgs['resnext101_32x8d']
    model = ResNet(
        Bottleneck, [3, 4, 23, 3], cardinality=32, base_width=8,
        num_classes=num_classes, in_chans=in_chans, **kwargs)
    model.default_cfg = default_cfg
    if pretrained:
        load_pretrained(model, default_cfg, num_classes, in_chans)
    return model


@register_model
def resnext101_64x4d(pretrained=False, num_classes=1000, in_chans=3, **kwargs):
    """Constructs a ResNeXt101-64x4d model.
    """
    default_cfg = default_cfgs['resnext101_32x4d']
    model = ResNet(
        Bottleneck, [3, 4, 23, 3], cardinality=64, base_width=4,
        num_classes=num_classes, in_chans=in_chans, **kwargs)
    model.default_cfg = default_cfg
    if pretrained:
        load_pretrained(model, default_cfg, num_classes, in_chans)
    return model


@register_model
def tv_resnext50_32x4d(pretrained=False, num_classes=1000, in_chans=3, **kwargs):
    """Constructs a ResNeXt50-32x4d model with original Torchvision weights.
    """
    default_cfg = default_cfgs['tv_resnext50_32x4d']
    model = ResNet(
        Bottleneck, [3, 4, 6, 3], cardinality=32, base_width=4,
        num_classes=num_classes, in_chans=in_chans, **kwargs)
    model.default_cfg = default_cfg
    if pretrained:
        load_pretrained(model, default_cfg, num_classes, in_chans)
    return model


@register_model
def ig_resnext101_32x8d(pretrained=True, **kwargs):
    """Constructs a ResNeXt-101 32x8 model pre-trained on weakly-supervised data
    and finetuned on ImageNet from Figure 5 in
    `"Exploring the Limits of Weakly Supervised Pretraining" <https://arxiv.org/abs/1805.00932>`_
    Weights from https://pytorch.org/hub/facebookresearch_WSL-Images_resnext/
    """
    model = ResNet(Bottleneck, [3, 4, 23, 3], cardinality=32, base_width=8, **kwargs)
    model.default_cfg = default_cfgs['ig_resnext101_32x8d']
    if pretrained:
        load_pretrained(model, num_classes=kwargs.get('num_classes', 0), in_chans=kwargs.get('in_chans', 3))
    return model


@register_model
def ig_resnext101_32x16d(pretrained=True, **kwargs):
    """Constructs a ResNeXt-101 32x16 model pre-trained on weakly-supervised data
    and finetuned on ImageNet from Figure 5 in
    `"Exploring the Limits of Weakly Supervised Pretraining" <https://arxiv.org/abs/1805.00932>`_
    Weights from https://pytorch.org/hub/facebookresearch_WSL-Images_resnext/
    """
    model = ResNet(Bottleneck, [3, 4, 23, 3], cardinality=32, base_width=16, **kwargs)
    model.default_cfg = default_cfgs['ig_resnext101_32x16d']
    if pretrained:
        load_pretrained(model, num_classes=kwargs.get('num_classes', 0), in_chans=kwargs.get('in_chans', 3))
    return model


@register_model
def ig_resnext101_32x32d(pretrained=True, **kwargs):
    """Constructs a ResNeXt-101 32x32 model pre-trained on weakly-supervised data
    and finetuned on ImageNet from Figure 5 in
    `"Exploring the Limits of Weakly Supervised Pretraining" <https://arxiv.org/abs/1805.00932>`_
    Weights from https://pytorch.org/hub/facebookresearch_WSL-Images_resnext/
    """
    model = ResNet(Bottleneck, [3, 4, 23, 3], cardinality=32, base_width=32, **kwargs)
    model.default_cfg = default_cfgs['ig_resnext101_32x32d']
    if pretrained:
        load_pretrained(model, num_classes=kwargs.get('num_classes', 0), in_chans=kwargs.get('in_chans', 3))
    return model


@register_model
def ig_resnext101_32x48d(pretrained=True, **kwargs):
    """Constructs a ResNeXt-101 32x48 model pre-trained on weakly-supervised data
    and finetuned on ImageNet from Figure 5 in
    `"Exploring the Limits of Weakly Supervised Pretraining" <https://arxiv.org/abs/1805.00932>`_
    Weights from https://pytorch.org/hub/facebookresearch_WSL-Images_resnext/
    """
    model = ResNet(Bottleneck, [3, 4, 23, 3], cardinality=32, base_width=48, **kwargs)
    model.default_cfg = default_cfgs['ig_resnext101_32x48d']
    if pretrained:
        load_pretrained(model, num_classes=kwargs.get('num_classes', 0), in_chans=kwargs.get('in_chans', 3))
    return model


@register_model
def ssl_resnet18(pretrained=True, **kwargs):
    """Constructs a semi-supervised ResNet-18 model pre-trained on YFCC100M dataset and finetuned on ImageNet
    `"Billion-scale Semi-Supervised Learning for Image Classification" <https://arxiv.org/abs/1905.00546>`_
    Weights from https://github.com/facebookresearch/semi-supervised-ImageNet1K-models/
    """
    model = ResNet(BasicBlock, [2, 2, 2, 2], **kwargs)
    model.default_cfg = default_cfgs['ssl_resnet18']
    if pretrained:
        load_pretrained(model, num_classes=kwargs.get('num_classes', 0), in_chans=kwargs.get('in_chans', 3))
    return model


@register_model
def ssl_resnet50(pretrained=True, **kwargs):
    """Constructs a semi-supervised ResNet-50 model pre-trained on YFCC100M dataset and finetuned on ImageNet
    `"Billion-scale Semi-Supervised Learning for Image Classification" <https://arxiv.org/abs/1905.00546>`_
    Weights from https://github.com/facebookresearch/semi-supervised-ImageNet1K-models/
    """
    model = ResNet(Bottleneck, [3, 4, 6, 3], **kwargs)
    model.default_cfg = default_cfgs['ssl_resnet50']
    if pretrained:
        load_pretrained(model, num_classes=kwargs.get('num_classes', 0), in_chans=kwargs.get('in_chans', 3))
    return model


@register_model
def ssl_resnext50_32x4d(pretrained=True, **kwargs):
    """Constructs a semi-supervised ResNeXt-50 32x4 model pre-trained on YFCC100M dataset and finetuned on ImageNet
    `"Billion-scale Semi-Supervised Learning for Image Classification" <https://arxiv.org/abs/1905.00546>`_
    Weights from https://github.com/facebookresearch/semi-supervised-ImageNet1K-models/
    """
    model = ResNet(Bottleneck, [3, 4, 6, 3], cardinality=32, base_width=4, **kwargs)
    model.default_cfg = default_cfgs['ssl_resnext50_32x4d']
    if pretrained:
        load_pretrained(model, num_classes=kwargs.get('num_classes', 0), in_chans=kwargs.get('in_chans', 3))
    return model


@register_model
def ssl_resnext101_32x4d(pretrained=True, **kwargs):
    """Constructs a semi-supervised ResNeXt-101 32x4 model pre-trained on YFCC100M dataset and finetuned on ImageNet
    `"Billion-scale Semi-Supervised Learning for Image Classification" <https://arxiv.org/abs/1905.00546>`_
    Weights from https://github.com/facebookresearch/semi-supervised-ImageNet1K-models/
    """
    model = ResNet(Bottleneck, [3, 4, 23, 3], cardinality=32, base_width=4, **kwargs)
    model.default_cfg = default_cfgs['ssl_resnext101_32x4d']
    if pretrained:
        load_pretrained(model, num_classes=kwargs.get('num_classes', 0), in_chans=kwargs.get('in_chans', 3))
    return model


@register_model
def ssl_resnext101_32x8d(pretrained=True, **kwargs):
    """Constructs a semi-supervised ResNeXt-101 32x8 model pre-trained on YFCC100M dataset and finetuned on ImageNet
    `"Billion-scale Semi-Supervised Learning for Image Classification" <https://arxiv.org/abs/1905.00546>`_
    Weights from https://github.com/facebookresearch/semi-supervised-ImageNet1K-models/
    """
    model = ResNet(Bottleneck, [3, 4, 23, 3], cardinality=32, base_width=8, **kwargs)
    model.default_cfg = default_cfgs['ssl_resnext101_32x8d']
    if pretrained:
        load_pretrained(model, num_classes=kwargs.get('num_classes', 0), in_chans=kwargs.get('in_chans', 3))
    return model


@register_model
def ssl_resnext101_32x16d(pretrained=True, **kwargs):
    """Constructs a semi-supervised ResNeXt-101 32x16 model pre-trained on YFCC100M dataset and finetuned on ImageNet
    `"Billion-scale Semi-Supervised Learning for Image Classification" <https://arxiv.org/abs/1905.00546>`_
    Weights from https://github.com/facebookresearch/semi-supervised-ImageNet1K-models/
    """
    model = ResNet(Bottleneck, [3, 4, 23, 3], cardinality=32, base_width=16, **kwargs)
    model.default_cfg = default_cfgs['ssl_resnext101_32x16d']
    if pretrained:
        load_pretrained(model, num_classes=kwargs.get('num_classes', 0), in_chans=kwargs.get('in_chans', 3))
    return model


@register_model
def swsl_resnet18(pretrained=True, **kwargs):
    """Constructs a semi-weakly supervised Resnet-18 model pre-trained on 1B weakly supervised
       image dataset and finetuned on ImageNet.
       `"Billion-scale Semi-Supervised Learning for Image Classification" <https://arxiv.org/abs/1905.00546>`_
       Weights from https://github.com/facebookresearch/semi-supervised-ImageNet1K-models/
    """
    model = ResNet(BasicBlock, [2, 2, 2, 2], **kwargs)
    model.default_cfg = default_cfgs['swsl_resnet18']
    if pretrained:
        load_pretrained(model, num_classes=kwargs.get('num_classes', 0), in_chans=kwargs.get('in_chans', 3))
    return model


@register_model
def swsl_resnet50(pretrained=True, **kwargs):
    """Constructs a semi-weakly supervised ResNet-50 model pre-trained on 1B weakly supervised
       image dataset and finetuned on ImageNet.
       `"Billion-scale Semi-Supervised Learning for Image Classification" <https://arxiv.org/abs/1905.00546>`_
       Weights from https://github.com/facebookresearch/semi-supervised-ImageNet1K-models/
    """
    model = ResNet(Bottleneck, [3, 4, 6, 3], **kwargs)
    model.default_cfg = default_cfgs['swsl_resnet50']
    if pretrained:
        load_pretrained(model, num_classes=kwargs.get('num_classes', 0), in_chans=kwargs.get('in_chans', 3))
    return model


@register_model
def swsl_resnext50_32x4d(pretrained=True, **kwargs):
    """Constructs a semi-weakly supervised ResNeXt-50 32x4 model pre-trained on 1B weakly supervised
       image dataset and finetuned on ImageNet.
       `"Billion-scale Semi-Supervised Learning for Image Classification" <https://arxiv.org/abs/1905.00546>`_
       Weights from https://github.com/facebookresearch/semi-supervised-ImageNet1K-models/
    """
    model = ResNet(Bottleneck, [3, 4, 6, 3], cardinality=32, base_width=4, **kwargs)
    model.default_cfg = default_cfgs['swsl_resnext50_32x4d']
    if pretrained:
        load_pretrained(model, num_classes=kwargs.get('num_classes', 0), in_chans=kwargs.get('in_chans', 3))
    return model


@register_model
def swsl_resnext101_32x4d(pretrained=True, **kwargs):
    """Constructs a semi-weakly supervised ResNeXt-101 32x4 model pre-trained on 1B weakly supervised
       image dataset and finetuned on ImageNet.
       `"Billion-scale Semi-Supervised Learning for Image Classification" <https://arxiv.org/abs/1905.00546>`_
       Weights from https://github.com/facebookresearch/semi-supervised-ImageNet1K-models/
    """
    model = ResNet(Bottleneck, [3, 4, 23, 3], cardinality=32, base_width=4, **kwargs)
    model.default_cfg = default_cfgs['swsl_resnext101_32x4d']
    if pretrained:
        load_pretrained(model, num_classes=kwargs.get('num_classes', 0), in_chans=kwargs.get('in_chans', 3))
    return model


@register_model
def swsl_resnext101_32x8d(pretrained=True, **kwargs):
    """Constructs a semi-weakly supervised ResNeXt-101 32x8 model pre-trained on 1B weakly supervised
       image dataset and finetuned on ImageNet.
       `"Billion-scale Semi-Supervised Learning for Image Classification" <https://arxiv.org/abs/1905.00546>`_
       Weights from https://github.com/facebookresearch/semi-supervised-ImageNet1K-models/
    """
    model = ResNet(Bottleneck, [3, 4, 23, 3], cardinality=32, base_width=8, **kwargs)
    model.default_cfg = default_cfgs['swsl_resnext101_32x8d']
    if pretrained:
        load_pretrained(model, num_classes=kwargs.get('num_classes', 0), in_chans=kwargs.get('in_chans', 3))
    return model


@register_model
def swsl_resnext101_32x16d(pretrained=True, **kwargs):
    """Constructs a semi-weakly supervised ResNeXt-101 32x16 model pre-trained on 1B weakly supervised
       image dataset and finetuned on ImageNet.
       `"Billion-scale Semi-Supervised Learning for Image Classification" <https://arxiv.org/abs/1905.00546>`_
       Weights from https://github.com/facebookresearch/semi-supervised-ImageNet1K-models/
    """
    model = ResNet(Bottleneck, [3, 4, 23, 3], cardinality=32, base_width=16, **kwargs)
    model.default_cfg = default_cfgs['swsl_resnext101_32x16d']
    if pretrained:
        load_pretrained(model, num_classes=kwargs.get('num_classes', 0), in_chans=kwargs.get('in_chans', 3))
    return model


@register_model
def seresnext26d_32x4d(pretrained=False, num_classes=1000, in_chans=3, **kwargs):
    """Constructs a SE-ResNeXt-26-D model.
    This is technically a 28 layer ResNet, using the 'D' modifier from Gluon / bag-of-tricks for
    combination of deep stem and avg_pool in downsample.
    """
    default_cfg = default_cfgs['seresnext26d_32x4d']
    model = ResNet(
        Bottleneck, [2, 2, 2, 2], cardinality=32, base_width=4, stem_width=32, stem_type='deep', avg_down=True,
        num_classes=num_classes, in_chans=in_chans, block_args=dict(attn_layer='se'), **kwargs)
    model.default_cfg = default_cfg
    if pretrained:
        load_pretrained(model, default_cfg, num_classes, in_chans)
    return model


@register_model
def seresnext26t_32x4d(pretrained=False, num_classes=1000, in_chans=3, **kwargs):
    """Constructs a SE-ResNet-26-T model.
    This is technically a 28 layer ResNet, like a 'D' bag-of-tricks model but with tiered 24, 48, 64 channels
    in the deep stem.
    """
    default_cfg = default_cfgs['seresnext26t_32x4d']
    model = ResNet(
        Bottleneck, [2, 2, 2, 2], cardinality=32, base_width=4,
        stem_width=32, stem_type='deep_tiered', avg_down=True,
        num_classes=num_classes, in_chans=in_chans, block_args=dict(attn_layer='se'), **kwargs)
    model.default_cfg = default_cfg
    if pretrained:
        load_pretrained(model, default_cfg, num_classes, in_chans)
    return model


@register_model
def seresnext26tn_32x4d(pretrained=False, num_classes=1000, in_chans=3, **kwargs):
    """Constructs a SE-ResNeXt-26-TN model.
    This is technically a 28 layer ResNet, like a 'D' bag-of-tricks model but with tiered 24, 32, 64 channels
    in the deep stem. The channel number of the middle stem conv is narrower than the 'T' variant.
    """
    default_cfg = default_cfgs['seresnext26tn_32x4d']
    model = ResNet(
        Bottleneck, [2, 2, 2, 2], cardinality=32, base_width=4,
        stem_width=32, stem_type='deep_tiered_narrow', avg_down=True,
        num_classes=num_classes, in_chans=in_chans, block_args=dict(attn_layer='se'), **kwargs)
    model.default_cfg = default_cfg
    if pretrained:
        load_pretrained(model, default_cfg, num_classes, in_chans)
    return model


@register_model
def ecaresnext26tn_32x4d(pretrained=False, num_classes=1000, in_chans=3, **kwargs):
    """Constructs an ECA-ResNeXt-26-TN model.
    This is technically a 28 layer ResNet, like a 'D' bag-of-tricks model but with tiered 24, 32, 64 channels
    in the deep stem. The channel number of the middle stem conv is narrower than the 'T' variant.
    this model replaces SE module with the ECA module
    """
    default_cfg = default_cfgs['ecaresnext26tn_32x4d']
    block_args = dict(attn_layer='eca')
    model = ResNet(
        Bottleneck, [2, 2, 2, 2], cardinality=32, base_width=4,
        stem_width=32, stem_type='deep_tiered_narrow', avg_down=True,
        num_classes=num_classes, in_chans=in_chans, block_args=block_args, **kwargs)
    model.default_cfg = default_cfg
    if pretrained:
        load_pretrained(model, default_cfg, num_classes, in_chans)
    return model


@register_model
def ecaresnet18(pretrained=False, num_classes=1000, in_chans=3, **kwargs):
    """ Constructs an ECA-ResNet-18 model.
    """
    default_cfg = default_cfgs['ecaresnet18']
    block_args = dict(attn_layer='eca')
    model = ResNet(
        BasicBlock, [2, 2, 2, 2], num_classes=num_classes, in_chans=in_chans, block_args=block_args, **kwargs)
    model.default_cfg = default_cfg
    if pretrained:
        load_pretrained(model, default_cfg, num_classes, in_chans)
    return model


@register_model
def ecaresnet50(pretrained=False, num_classes=1000, in_chans=3, **kwargs):
    """Constructs an ECA-ResNet-50 model.
    """
    default_cfg = default_cfgs['ecaresnet50']
    block_args = dict(attn_layer='eca')
    model = ResNet(
        Bottleneck, [3, 4, 6, 3], num_classes=num_classes, in_chans=in_chans, block_args=block_args, **kwargs)
    model.default_cfg = default_cfg
    if pretrained:
        load_pretrained(model, default_cfg, num_classes, in_chans)
    return model

<<<<<<< HEAD

@register_model
def ecaresnet50d(pretrained=False, num_classes=1000, in_chans=3, **kwargs):
    """Constructs a ResNet-50-D model with eca.
    """
    default_cfg = default_cfgs['ecaresnet50d']
    model = ResNet(
        Bottleneck, [3, 4, 6, 3], stem_width=32, stem_type='deep', avg_down=True,
        num_classes=num_classes, in_chans=in_chans, block_args=dict(attn_layer='eca'), **kwargs)
    model.default_cfg = default_cfg
    if pretrained:
        load_pretrained(model, default_cfg, num_classes, in_chans)
    return model


@register_model
def ecaresnet50d_pruned(pretrained=False, num_classes=1000, in_chans=3, **kwargs):
    """Constructs a ResNet-50-D model pruned with eca.
        The pruning has been obtained using https://arxiv.org/pdf/2002.08258.pdf
    """
    variant = 'ecaresnet50d_pruned'
    default_cfg = default_cfgs[variant]
    model = ResNet(
        Bottleneck, [3, 4, 6, 3], stem_width=32, stem_type='deep', avg_down=True,
        num_classes=num_classes, in_chans=in_chans, block_args=dict(attn_layer='eca'), **kwargs)
    model.default_cfg = default_cfg
    model = adapt_model_from_file(model, variant)

    if pretrained:
        load_pretrained(model, default_cfg, num_classes, in_chans)
    return model


@register_model
def ecaresnetlight(pretrained=False, num_classes=1000, in_chans=3, **kwargs):
    """Constructs a ResNet-50-D light model with eca.
    """
    default_cfg = default_cfgs['ecaresnetlight']
    model = ResNet(
        Bottleneck, [1, 1, 11, 3], stem_width=32, avg_down=True,
        num_classes=num_classes, in_chans=in_chans, block_args=dict(attn_layer='eca'), **kwargs)
    model.default_cfg = default_cfg
    if pretrained:
        load_pretrained(model, default_cfg, num_classes, in_chans)
    return model


@register_model
def ecaresnet101d(pretrained=False, num_classes=1000, in_chans=3, **kwargs):
    """Constructs a ResNet-101-D model with eca.
    """
    default_cfg = default_cfgs['ecaresnet101d']
    model = ResNet(
        Bottleneck, [3, 4, 23, 3], stem_width=32, stem_type='deep', avg_down=True,
        num_classes=num_classes, in_chans=in_chans, block_args=dict(attn_layer='eca'), **kwargs)
    model.default_cfg = default_cfg
    if pretrained:
        load_pretrained(model, default_cfg, num_classes, in_chans)
    return model


@register_model
def ecaresnet101d_pruned(pretrained=False, num_classes=1000, in_chans=3, **kwargs):
    """Constructs a ResNet-101-D model pruned with eca.
       The pruning has been obtained using https://arxiv.org/pdf/2002.08258.pdf
    """
    variant = 'ecaresnet101d_pruned'
    default_cfg = default_cfgs[variant]
    model = ResNet(
        Bottleneck, [3, 4, 23, 3], stem_width=32, stem_type='deep', avg_down=True,
        num_classes=num_classes, in_chans=in_chans, block_args=dict(attn_layer='eca'), **kwargs)
    model.default_cfg = default_cfg
    model = adapt_model_from_file(model, variant)

    if pretrained:
        load_pretrained(model, default_cfg, num_classes, in_chans)
=======
@register_model
def resnetblur18(pretrained=False, num_classes=1000, in_chans=3, **kwargs):
    """Constructs a ResNet-18 model. With original style blur
    """
    default_cfg = default_cfgs['resnetblur18']
    model = ResNet(BasicBlock, [2, 2, 2, 2], num_classes=num_classes, in_chans=in_chans, blur='max_strided',**kwargs)
    model.default_cfg = default_cfg
    return model

@register_model
def resnetblur50(pretrained=False, num_classes=1000, in_chans=3, **kwargs):
    """Constructs a ResNet-50 model. With assembled-cnn style blur
    """
    default_cfg = default_cfgs['resnetblur50']
    model = ResNet(Bottleneck, [3, 4, 6, 3], num_classes=num_classes, in_chans=in_chans, blur='max_strided', **kwargs)
    model.default_cfg = default_cfg
>>>>>>> 1a9ab073
    return model<|MERGE_RESOLUTION|>--- conflicted
+++ resolved
@@ -11,13 +11,8 @@
 import torch.nn.functional as F
 
 from .registry import register_model
-<<<<<<< HEAD
 from .helpers import load_pretrained, adapt_model_from_file
-from .layers import SelectAdaptivePool2d, DropBlock2d, DropPath, AvgPool2dSame, create_attn
-=======
-from .helpers import load_pretrained
 from .layers import SelectAdaptivePool2d, DropBlock2d, DropPath, AvgPool2dSame, create_attn, BlurPool2d
->>>>>>> 1a9ab073
 from timm.data import IMAGENET_DEFAULT_MEAN, IMAGENET_DEFAULT_STD
 
 __all__ = ['ResNet', 'BasicBlock', 'Bottleneck']  # model_registry will add each entrypoint fn to this
@@ -108,7 +103,6 @@
         interpolation='bicubic'),
     'ecaresnet18': _cfg(),
     'ecaresnet50': _cfg(),
-<<<<<<< HEAD
     'ecaresnetlight': _cfg(
         url='https://imvl-automl-sh.oss-cn-shanghai.aliyuncs.com/darts/hyperml/hyperml/job_45402/outputs/ECAResNetLight_4f34b35b.pth',
         interpolation='bicubic'),
@@ -124,10 +118,8 @@
     'ecaresnet101d_pruned': _cfg(
         url='https://imvl-automl-sh.oss-cn-shanghai.aliyuncs.com/darts/hyperml/hyperml/job_45610/outputs/ECAResNet101D_P_75a3370e.pth',
         interpolation='bicubic'),
-=======
     'resnetblur18': _cfg(),
     'resnetblur50': _cfg()
->>>>>>> 1a9ab073
 }
 
 
@@ -1072,7 +1064,6 @@
         load_pretrained(model, default_cfg, num_classes, in_chans)
     return model
 
-<<<<<<< HEAD
 
 @register_model
 def ecaresnet50d(pretrained=False, num_classes=1000, in_chans=3, **kwargs):
@@ -1149,22 +1140,27 @@
 
     if pretrained:
         load_pretrained(model, default_cfg, num_classes, in_chans)
-=======
+    return model
+
+
 @register_model
 def resnetblur18(pretrained=False, num_classes=1000, in_chans=3, **kwargs):
-    """Constructs a ResNet-18 model. With original style blur
+    """Constructs a ResNet-18 model with blur anti-aliasing
     """
     default_cfg = default_cfgs['resnetblur18']
     model = ResNet(BasicBlock, [2, 2, 2, 2], num_classes=num_classes, in_chans=in_chans, blur='max_strided',**kwargs)
     model.default_cfg = default_cfg
+    if pretrained:
+        load_pretrained(model, default_cfg, num_classes, in_chans)
     return model
 
 @register_model
 def resnetblur50(pretrained=False, num_classes=1000, in_chans=3, **kwargs):
-    """Constructs a ResNet-50 model. With assembled-cnn style blur
+    """Constructs a ResNet-50 model with blur anti-aliasing
     """
     default_cfg = default_cfgs['resnetblur50']
     model = ResNet(Bottleneck, [3, 4, 6, 3], num_classes=num_classes, in_chans=in_chans, blur='max_strided', **kwargs)
     model.default_cfg = default_cfg
->>>>>>> 1a9ab073
+    if pretrained:
+        load_pretrained(model, default_cfg, num_classes, in_chans)
     return model